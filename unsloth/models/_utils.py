--- conflicted
+++ resolved
@@ -82,7 +82,6 @@
 from unsloth import devices
 from unsloth import DEVICE_TYPE, DEVICE_COUNT
 
-<<<<<<< HEAD
 if not devices.has_mps:
     from unsloth_zoo.utils import Version
 
@@ -120,6 +119,7 @@
         HAS_CUT_CROSS_ENTROPY,
         fused_linear_cross_entropy,
         _unsloth_get_batch_samples,
+        unsloth_fused_ce_loss,
     )
     from unsloth_zoo.vision_utils import (
         process_vision_info,
@@ -136,53 +136,6 @@
     )
     for temporary_patch in TEMPORARY_PATCHES:
         temporary_patch()
-=======
-from unsloth_zoo.tokenizer_utils import (
-    patch_tokenizer as _patch_tokenizer,
-)
-from unsloth_zoo.patching_utils import (
-    patch_compiling_bitsandbytes,
-    patch_layernorm,
-    patch_torch_compile,
-    patch_model_and_tokenizer,
-    patch_compiled_autograd,
-)
-from unsloth_zoo.gradient_checkpointing import (
-    Unsloth_Offloaded_Gradient_Checkpointer,
-    unsloth_offloaded_gradient_checkpoint,
-    patch_unsloth_gradient_checkpointing,
-    unpatch_unsloth_gradient_checkpointing,
-
-    Unsloth_Gradient_Checkpointer,
-    unsloth_gradient_checkpoint,
-    patch_gradient_checkpointing,
-    unpatch_gradient_checkpointing,
-
-    patch_unsloth_smart_gradient_checkpointing,
-    unpatch_unsloth_smart_gradient_checkpointing,
-)
-from unsloth_zoo.loss_utils import (
-    HAS_CUT_CROSS_ENTROPY,
-    fused_linear_cross_entropy,
-    _unsloth_get_batch_samples,
-    unsloth_fused_ce_loss,
-)
-from unsloth_zoo.vision_utils import (
-    process_vision_info,
-)
-from unsloth_zoo.compiler import (
-    get_transformers_model_type,
-    unsloth_compile_transformers as _unsloth_compile_transformers,
-)
-from unsloth_zoo.training_utils import (
-    prepare_model_for_training,
-)
-from unsloth_zoo.temporary_patches import (
-    TEMPORARY_PATCHES,
-)
-for temporary_patch in TEMPORARY_PATCHES:
-    temporary_patch()
->>>>>>> 920b25b5
 
 # =============================================
 # Disable some warnings which can get annoying
@@ -694,13 +647,9 @@
 UNSLOTH_COMPILE_MAXIMUM       = os.environ.get("UNSLOTH_COMPILE_MAXIMUM",       "0") == "1"
 UNSLOTH_COMPILE_IGNORE_ERRORS = os.environ.get("UNSLOTH_COMPILE_IGNORE_ERRORS", "1") == "1"
 # Just remove max_autotune_gemm warning
-<<<<<<< HEAD
 import functools
 if not devices.has_mps:
     from torch._inductor.runtime.hints import DeviceProperties
-=======
-from torch._inductor.runtime.hints import DeviceProperties
->>>>>>> 920b25b5
 
 @functools.lru_cache(None)
 def is_big_gpu(index) -> bool:
