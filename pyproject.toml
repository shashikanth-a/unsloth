[build-system]
requires = ["setuptools==80.9.0", "setuptools-scm==9.2.0"]
build-backend = "setuptools.build_meta"

[project]
name = "unsloth"
dynamic = ["version"]
description = "2-5X faster training, reinforcement learning & finetuning"
readme = "README.md"
requires-python = ">=3.9,<3.14"
license = "Apache-2.0"
keywords = ["ai", "llm", "reinforcement learning", "machine learning", "artificial intelligence", "pytorch"]
authors = [
    {email = "info@unsloth.ai"},
    {name = "Unsloth AI team"},
]
maintainers = [
    {name = "Daniel Han", email = "danielhanchen@gmail.com"},
    {name = "Michael Han", email = "info@unsloth.ai"},
]
classifiers = [
    "Programming Language :: Python",
    "Environment :: GPU",
    "Environment :: GPU :: NVIDIA CUDA",
    "Topic :: Scientific/Engineering :: Artificial Intelligence",
]

[tool.setuptools.dynamic]
version = {attr = "unsloth.models._utils.__version__"}

[tool.setuptools]
include-package-data = false

[tool.setuptools.packages.find]
exclude = ["images*", "tests*", "kernels/moe*"]

[project.optional-dependencies]
triton = [
    "triton>=3.0.0 ; ('linux' in sys_platform)",
    "triton-windows ; (sys_platform == 'win32') and (platform_machine == 'AMD64' or platform_machine == 'x86_64')",
]

huggingfacenotorch = [
    "wheel>=0.42.0",
    "packaging",
    "numpy",
    "tqdm",
    "psutil",
    "tyro",
    "protobuf",
    "sentencepiece>=0.2.0",
    "datasets>=3.4.1,!=4.0.*,!=4.1.0,<4.4.0",
    "accelerate>=0.34.1",
    "peft>=0.7.1,!=0.11.0",
    "huggingface_hub>=0.34.0",
    "hf_transfer",
<<<<<<< HEAD
    "mlx>=0.23.2 ; platform_system == 'Darwin'",
=======
    "diffusers",
    "transformers>=4.51.3,!=4.52.0,!=4.52.1,!=4.52.2,!=4.52.3,!=4.53.0,!=4.54.0,!=4.55.0,!=4.55.1,!=4.57.0,<=4.57.2",
    "trl>=0.18.2,!=0.19.0,<=0.24.0",
]
huggingface = [
    "unsloth[huggingfacenotorch]",
    "unsloth_zoo>=2025.11.6",
    "torchvision",
>>>>>>> d1e312dc
    "unsloth[triton]",
]
windows = [
    "unsloth[huggingface]",
    "bitsandbytes>=0.45.5,!=0.46.0,!=0.48.0 ; (sys_platform == 'win32')",
    "xformers>=0.0.22.post7 ; (sys_platform == 'win32')",
]
base = [
    "unsloth[huggingface]",
]
cu118only = [
    "xformers @ https://download.pytorch.org/whl/cu118/xformers-0.0.22.post7%2Bcu118-cp39-cp39-manylinux2014_x86_64.whl ; python_version=='3.9' and ('linux' in sys_platform)",
    "xformers @ https://download.pytorch.org/whl/cu118/xformers-0.0.22.post7%2Bcu118-cp310-cp310-manylinux2014_x86_64.whl ; python_version=='3.10' and ('linux' in sys_platform)",
    "xformers @ https://download.pytorch.org/whl/cu118/xformers-0.0.22.post7%2Bcu118-cp311-cp311-manylinux2014_x86_64.whl ; python_version=='3.11' and ('linux' in sys_platform)",
]
cu121only = [
    "xformers @ https://download.pytorch.org/whl/cu121/xformers-0.0.22.post7-cp39-cp39-manylinux2014_x86_64.whl ; python_version=='3.9' and ('linux' in sys_platform)",
    "xformers @ https://download.pytorch.org/whl/cu121/xformers-0.0.22.post7-cp310-cp310-manylinux2014_x86_64.whl ; python_version=='3.10' and ('linux' in sys_platform)",
    "xformers @ https://download.pytorch.org/whl/cu121/xformers-0.0.22.post7-cp311-cp311-manylinux2014_x86_64.whl ; python_version=='3.11' and ('linux' in sys_platform)",
]
cu118onlytorch211 = [
    "xformers @ https://download.pytorch.org/whl/cu118/xformers-0.0.23%2Bcu118-cp39-cp39-manylinux2014_x86_64.whl ; python_version=='3.9' and ('linux' in sys_platform)",
    "xformers @ https://download.pytorch.org/whl/cu118/xformers-0.0.23%2Bcu118-cp310-cp310-manylinux2014_x86_64.whl ; python_version=='3.10' and ('linux' in sys_platform)",
    "xformers @ https://download.pytorch.org/whl/cu118/xformers-0.0.23%2Bcu118-cp311-cp311-manylinux2014_x86_64.whl ; python_version=='3.11' and ('linux' in sys_platform)",
]
cu121onlytorch211 = [
    "xformers @ https://download.pytorch.org/whl/cu121/xformers-0.0.23-cp39-cp39-manylinux2014_x86_64.whl ; python_version=='3.9' and ('linux' in sys_platform)",
    "xformers @ https://download.pytorch.org/whl/cu121/xformers-0.0.23-cp310-cp310-manylinux2014_x86_64.whl ; python_version=='3.10' and ('linux' in sys_platform)",
    "xformers @ https://download.pytorch.org/whl/cu121/xformers-0.0.23-cp311-cp311-manylinux2014_x86_64.whl ; python_version=='3.11' and ('linux' in sys_platform)",
]
cu118onlytorch212 = [
    "xformers @ https://download.pytorch.org/whl/cu118/xformers-0.0.23.post1%2Bcu118-cp39-cp39-manylinux2014_x86_64.whl ; python_version=='3.9' and ('linux' in sys_platform)",
    "xformers @ https://download.pytorch.org/whl/cu118/xformers-0.0.23.post1%2Bcu118-cp310-cp310-manylinux2014_x86_64.whl ; python_version=='3.10' and ('linux' in sys_platform)",
    "xformers @ https://download.pytorch.org/whl/cu118/xformers-0.0.23.post1%2Bcu118-cp311-cp311-manylinux2014_x86_64.whl ; python_version=='3.11' and ('linux' in sys_platform)",
]
cu121onlytorch212 = [
    "xformers @ https://download.pytorch.org/whl/cu121/xformers-0.0.23.post1-cp39-cp39-manylinux2014_x86_64.whl ; python_version=='3.9' and ('linux' in sys_platform)",
    "xformers @ https://download.pytorch.org/whl/cu121/xformers-0.0.23.post1-cp310-cp310-manylinux2014_x86_64.whl ; python_version=='3.10' and ('linux' in sys_platform)",
    "xformers @ https://download.pytorch.org/whl/cu121/xformers-0.0.23.post1-cp311-cp311-manylinux2014_x86_64.whl ; python_version=='3.11' and ('linux' in sys_platform)",
]
cu118onlytorch220 = [
    "xformers @ https://download.pytorch.org/whl/cu118/xformers-0.0.24%2Bcu118-cp39-cp39-manylinux2014_x86_64.whl ; python_version=='3.9' and ('linux' in sys_platform)",
    "xformers @ https://download.pytorch.org/whl/cu118/xformers-0.0.24%2Bcu118-cp310-cp310-manylinux2014_x86_64.whl ; python_version=='3.10' and ('linux' in sys_platform)",
    "xformers @ https://download.pytorch.org/whl/cu118/xformers-0.0.24%2Bcu118-cp311-cp311-manylinux2014_x86_64.whl ; python_version=='3.11' and ('linux' in sys_platform)",
]
cu121onlytorch220 = [
    "xformers @ https://download.pytorch.org/whl/cu121/xformers-0.0.24-cp39-cp39-manylinux2014_x86_64.whl ; python_version=='3.9' and ('linux' in sys_platform)",
    "xformers @ https://download.pytorch.org/whl/cu121/xformers-0.0.24-cp310-cp310-manylinux2014_x86_64.whl ; python_version=='3.10' and ('linux' in sys_platform)",
    "xformers @ https://download.pytorch.org/whl/cu121/xformers-0.0.24-cp311-cp311-manylinux2014_x86_64.whl ; python_version=='3.11' and ('linux' in sys_platform)",
]
cu118onlytorch230 = [
    "xformers @ https://download.pytorch.org/whl/cu118/xformers-0.0.27%2Bcu118-cp39-cp39-manylinux2014_x86_64.whl ; python_version=='3.9' and ('linux' in sys_platform)",
    "xformers @ https://download.pytorch.org/whl/cu118/xformers-0.0.27%2Bcu118-cp310-cp310-manylinux2014_x86_64.whl ; python_version=='3.10' and ('linux' in sys_platform)",
    "xformers @ https://download.pytorch.org/whl/cu118/xformers-0.0.27%2Bcu118-cp311-cp311-manylinux2014_x86_64.whl ; python_version=='3.11' and ('linux' in sys_platform)",
    "xformers @ https://download.pytorch.org/whl/cu118/xformers-0.0.27%2Bcu118-cp312-cp312-manylinux2014_x86_64.whl ; python_version=='3.12' and ('linux' in sys_platform)",
]
cu121onlytorch230 = [
    "xformers @ https://download.pytorch.org/whl/cu121/xformers-0.0.27-cp39-cp39-manylinux2014_x86_64.whl ; python_version=='3.9' and ('linux' in sys_platform)",
    "xformers @ https://download.pytorch.org/whl/cu121/xformers-0.0.27-cp310-cp310-manylinux2014_x86_64.whl ; python_version=='3.10' and ('linux' in sys_platform)",
    "xformers @ https://download.pytorch.org/whl/cu121/xformers-0.0.27-cp311-cp311-manylinux2014_x86_64.whl ; python_version=='3.11' and ('linux' in sys_platform)",
    "xformers @ https://download.pytorch.org/whl/cu121/xformers-0.0.27-cp312-cp312-manylinux2014_x86_64.whl ; python_version=='3.12' and ('linux' in sys_platform)",
]
cu118onlytorch240 = [
    "xformers @ https://download.pytorch.org/whl/cu118/xformers-0.0.27.post2%2Bcu118-cp39-cp39-manylinux2014_x86_64.whl ; python_version=='3.9' and ('linux' in sys_platform)",
    "xformers @ https://download.pytorch.org/whl/cu118/xformers-0.0.27.post2%2Bcu118-cp310-cp310-manylinux2014_x86_64.whl ; python_version=='3.10' and ('linux' in sys_platform)",
    "xformers @ https://download.pytorch.org/whl/cu118/xformers-0.0.27.post2%2Bcu118-cp311-cp311-manylinux2014_x86_64.whl ; python_version=='3.11' and ('linux' in sys_platform)",
    "xformers @ https://download.pytorch.org/whl/cu118/xformers-0.0.27.post2%2Bcu118-cp312-cp312-manylinux2014_x86_64.whl ; python_version=='3.12' and ('linux' in sys_platform)",
]
cu121onlytorch240 = [
    "xformers @ https://download.pytorch.org/whl/cu121/xformers-0.0.28.post1-cp39-cp39-manylinux_2_28_x86_64.whl ; python_version=='3.9' and ('linux' in sys_platform)",
    "xformers @ https://download.pytorch.org/whl/cu121/xformers-0.0.28.post1-cp310-cp310-manylinux_2_28_x86_64.whl ; python_version=='3.10' and ('linux' in sys_platform)",
    "xformers @ https://download.pytorch.org/whl/cu121/xformers-0.0.28.post1-cp311-cp311-manylinux_2_28_x86_64.whl ; python_version=='3.11' and ('linux' in sys_platform)",
    "xformers @ https://download.pytorch.org/whl/cu121/xformers-0.0.28.post1-cp312-cp312-manylinux_2_28_x86_64.whl ; python_version=='3.12' and ('linux' in sys_platform)",
]
cu124onlytorch240 = [
    "xformers @ https://download.pytorch.org/whl/cu124/xformers-0.0.28.post1-cp39-cp39-manylinux_2_28_x86_64.whl ; python_version=='3.9' and ('linux' in sys_platform)",
    "xformers @ https://download.pytorch.org/whl/cu124/xformers-0.0.28.post1-cp310-cp310-manylinux_2_28_x86_64.whl ; python_version=='3.10' and ('linux' in sys_platform)",
    "xformers @ https://download.pytorch.org/whl/cu124/xformers-0.0.28.post1-cp311-cp311-manylinux_2_28_x86_64.whl ; python_version=='3.11' and ('linux' in sys_platform)",
    "xformers @ https://download.pytorch.org/whl/cu124/xformers-0.0.28.post1-cp312-cp312-manylinux_2_28_x86_64.whl ; python_version=='3.12' and ('linux' in sys_platform)",
    "xformers @ https://download.pytorch.org/whl/cu124/xformers-0.0.28.post1-cp39-cp39-win_amd64.whl ; python_version=='3.9' and (sys_platform == 'win32')",
    "xformers @ https://download.pytorch.org/whl/cu124/xformers-0.0.28.post1-cp310-cp310-win_amd64.whl ; python_version=='3.10' and (sys_platform == 'win32')",
    "xformers @ https://download.pytorch.org/whl/cu124/xformers-0.0.28.post1-cp311-cp311-win_amd64.whl ; python_version=='3.11' and (sys_platform == 'win32')",
    "xformers @ https://download.pytorch.org/whl/cu124/xformers-0.0.28.post1-cp312-cp312-win_amd64.whl ; python_version=='3.12' and (sys_platform == 'win32')",
]
cu118onlytorch250 = [
    "xformers @ https://download.pytorch.org/whl/cu118/xformers-0.0.28.post2-cp39-cp39-manylinux_2_28_x86_64.whl ; python_version=='3.9' and ('linux' in sys_platform)",
    "xformers @ https://download.pytorch.org/whl/cu118/xformers-0.0.28.post2-cp310-cp310-manylinux_2_28_x86_64.whl ; python_version=='3.10' and ('linux' in sys_platform)",
    "xformers @ https://download.pytorch.org/whl/cu118/xformers-0.0.28.post2-cp311-cp311-manylinux_2_28_x86_64.whl ; python_version=='3.11' and ('linux' in sys_platform)",
    "xformers @ https://download.pytorch.org/whl/cu118/xformers-0.0.28.post2-cp312-cp312-manylinux_2_28_x86_64.whl ; python_version=='3.12' and ('linux' in sys_platform)",
]
cu121onlytorch250 = [
    "xformers @ https://download.pytorch.org/whl/cu121/xformers-0.0.28.post2-cp39-cp39-manylinux_2_28_x86_64.whl ; python_version=='3.9' and ('linux' in sys_platform)",
    "xformers @ https://download.pytorch.org/whl/cu121/xformers-0.0.28.post2-cp310-cp310-manylinux_2_28_x86_64.whl ; python_version=='3.10' and ('linux' in sys_platform)",
    "xformers @ https://download.pytorch.org/whl/cu121/xformers-0.0.28.post2-cp311-cp311-manylinux_2_28_x86_64.whl ; python_version=='3.11' and ('linux' in sys_platform)",
    "xformers @ https://download.pytorch.org/whl/cu121/xformers-0.0.28.post2-cp312-cp312-manylinux_2_28_x86_64.whl ; python_version=='3.12' and ('linux' in sys_platform)",
]
cu124onlytorch250 = [
    "xformers @ https://download.pytorch.org/whl/cu124/xformers-0.0.28.post2-cp39-cp39-manylinux_2_28_x86_64.whl ; python_version=='3.9' and ('linux' in sys_platform)",
    "xformers @ https://download.pytorch.org/whl/cu124/xformers-0.0.28.post2-cp310-cp310-manylinux_2_28_x86_64.whl ; python_version=='3.10' and ('linux' in sys_platform)",
    "xformers @ https://download.pytorch.org/whl/cu124/xformers-0.0.28.post2-cp311-cp311-manylinux_2_28_x86_64.whl ; python_version=='3.11' and ('linux' in sys_platform)",
    "xformers @ https://download.pytorch.org/whl/cu124/xformers-0.0.28.post2-cp312-cp312-manylinux_2_28_x86_64.whl ; python_version=='3.12' and ('linux' in sys_platform)",
    "xformers @ https://download.pytorch.org/whl/cu124/xformers-0.0.28.post2-cp39-cp39-win_amd64.whl ; python_version=='3.9' and (sys_platform == 'win32')",
    "xformers @ https://download.pytorch.org/whl/cu124/xformers-0.0.28.post2-cp310-cp310-win_amd64.whl ; python_version=='3.10' and (sys_platform == 'win32')",
    "xformers @ https://download.pytorch.org/whl/cu124/xformers-0.0.28.post2-cp311-cp311-win_amd64.whl ; python_version=='3.11' and (sys_platform == 'win32')",
    "xformers @ https://download.pytorch.org/whl/cu124/xformers-0.0.28.post2-cp312-cp312-win_amd64.whl ; python_version=='3.12' and (sys_platform == 'win32')",
]
cu118onlytorch251 = [
    "xformers @ https://download.pytorch.org/whl/cu118/xformers-0.0.29.post1-cp39-cp39-manylinux_2_28_x86_64.whl ; python_version=='3.9' and ('linux' in sys_platform)",
    "xformers @ https://download.pytorch.org/whl/cu118/xformers-0.0.29.post1-cp310-cp310-manylinux_2_28_x86_64.whl ; python_version=='3.10' and ('linux' in sys_platform)",
    "xformers @ https://download.pytorch.org/whl/cu118/xformers-0.0.29.post1-cp311-cp311-manylinux_2_28_x86_64.whl ; python_version=='3.11' and ('linux' in sys_platform)",
    "xformers @ https://download.pytorch.org/whl/cu118/xformers-0.0.29.post1-cp312-cp312-manylinux_2_28_x86_64.whl ; python_version=='3.12' and ('linux' in sys_platform)",
]
cu121onlytorch251 = [
    "xformers @ https://download.pytorch.org/whl/cu121/xformers-0.0.29.post1-cp39-cp39-manylinux_2_28_x86_64.whl ; python_version=='3.9' and ('linux' in sys_platform)",
    "xformers @ https://download.pytorch.org/whl/cu121/xformers-0.0.29.post1-cp310-cp310-manylinux_2_28_x86_64.whl ; python_version=='3.10' and ('linux' in sys_platform)",
    "xformers @ https://download.pytorch.org/whl/cu121/xformers-0.0.29.post1-cp311-cp311-manylinux_2_28_x86_64.whl ; python_version=='3.11' and ('linux' in sys_platform)",
    "xformers @ https://download.pytorch.org/whl/cu121/xformers-0.0.29.post1-cp312-cp312-manylinux_2_28_x86_64.whl ; python_version=='3.12' and ('linux' in sys_platform)",
]
cu124onlytorch251 = [
    "xformers @ https://download.pytorch.org/whl/cu124/xformers-0.0.29.post1-cp39-cp39-manylinux_2_28_x86_64.whl ; python_version=='3.9' and ('linux' in sys_platform)",
    "xformers @ https://download.pytorch.org/whl/cu124/xformers-0.0.29.post1-cp310-cp310-manylinux_2_28_x86_64.whl ; python_version=='3.10' and ('linux' in sys_platform)",
    "xformers @ https://download.pytorch.org/whl/cu124/xformers-0.0.29.post1-cp311-cp311-manylinux_2_28_x86_64.whl ; python_version=='3.11' and ('linux' in sys_platform)",
    "xformers @ https://download.pytorch.org/whl/cu124/xformers-0.0.29.post1-cp312-cp312-manylinux_2_28_x86_64.whl ; python_version=='3.12' and ('linux' in sys_platform)",
    "xformers @ https://download.pytorch.org/whl/cu124/xformers-0.0.29.post1-cp39-cp39-win_amd64.whl ; python_version=='3.9' and (sys_platform == 'win32')",
    "xformers @ https://download.pytorch.org/whl/cu124/xformers-0.0.29.post1-cp310-cp310-win_amd64.whl ; python_version=='3.10' and (sys_platform == 'win32')",
    "xformers @ https://download.pytorch.org/whl/cu124/xformers-0.0.29.post1-cp311-cp311-win_amd64.whl ; python_version=='3.11' and (sys_platform == 'win32')",
    "xformers @ https://download.pytorch.org/whl/cu124/xformers-0.0.29.post1-cp312-cp312-win_amd64.whl ; python_version=='3.12' and (sys_platform == 'win32')",
]
cu118onlytorch260 = [
    "xformers @ https://download.pytorch.org/whl/cu118/xformers-0.0.29.post3-cp39-cp39-manylinux_2_28_x86_64.whl ; python_version=='3.9' and ('linux' in sys_platform)",
    "xformers @ https://download.pytorch.org/whl/cu118/xformers-0.0.29.post3-cp310-cp310-manylinux_2_28_x86_64.whl ; python_version=='3.10' and ('linux' in sys_platform)",
    "xformers @ https://download.pytorch.org/whl/cu118/xformers-0.0.29.post3-cp311-cp311-manylinux_2_28_x86_64.whl ; python_version=='3.11' and ('linux' in sys_platform)",
    "xformers @ https://download.pytorch.org/whl/cu118/xformers-0.0.29.post3-cp312-cp312-manylinux_2_28_x86_64.whl ; python_version=='3.12' and ('linux' in sys_platform)",
]
cu124onlytorch260 = [
    "xformers @ https://download.pytorch.org/whl/cu124/xformers-0.0.29.post3-cp39-cp39-manylinux_2_28_x86_64.whl ; python_version=='3.9' and ('linux' in sys_platform)",
    "xformers @ https://download.pytorch.org/whl/cu124/xformers-0.0.29.post3-cp310-cp310-manylinux_2_28_x86_64.whl ; python_version=='3.10' and ('linux' in sys_platform)",
    "xformers @ https://download.pytorch.org/whl/cu124/xformers-0.0.29.post3-cp311-cp311-manylinux_2_28_x86_64.whl ; python_version=='3.11' and ('linux' in sys_platform)",
    "xformers @ https://download.pytorch.org/whl/cu124/xformers-0.0.29.post3-cp312-cp312-manylinux_2_28_x86_64.whl ; python_version=='3.12' and ('linux' in sys_platform)",
    "xformers @ https://download.pytorch.org/whl/cu124/xformers-0.0.29.post3-cp39-cp39-win_amd64.whl ; python_version=='3.9' and (sys_platform == 'win32')",
    "xformers @ https://download.pytorch.org/whl/cu124/xformers-0.0.29.post3-cp310-cp310-win_amd64.whl ; python_version=='3.10' and (sys_platform == 'win32')",
    "xformers @ https://download.pytorch.org/whl/cu124/xformers-0.0.29.post3-cp311-cp311-win_amd64.whl ; python_version=='3.11' and (sys_platform == 'win32')",
    "xformers @ https://download.pytorch.org/whl/cu124/xformers-0.0.29.post3-cp312-cp312-win_amd64.whl ; python_version=='3.12' and (sys_platform == 'win32')",
]
cu126onlytorch260 = [
    "xformers @ https://download.pytorch.org/whl/cu126/xformers-0.0.29.post3-cp39-cp39-manylinux_2_28_x86_64.whl ; python_version=='3.9' and ('linux' in sys_platform)",
    "xformers @ https://download.pytorch.org/whl/cu126/xformers-0.0.29.post3-cp310-cp310-manylinux_2_28_x86_64.whl ; python_version=='3.10' and ('linux' in sys_platform)",
    "xformers @ https://download.pytorch.org/whl/cu126/xformers-0.0.29.post3-cp311-cp311-manylinux_2_28_x86_64.whl ; python_version=='3.11' and ('linux' in sys_platform)",
    "xformers @ https://download.pytorch.org/whl/cu126/xformers-0.0.29.post3-cp312-cp312-manylinux_2_28_x86_64.whl ; python_version=='3.12' and ('linux' in sys_platform)",
    "xformers @ https://download.pytorch.org/whl/cu126/xformers-0.0.29.post3-cp39-cp39-win_amd64.whl ; python_version=='3.9' and (sys_platform == 'win32')",
    "xformers @ https://download.pytorch.org/whl/cu126/xformers-0.0.29.post3-cp310-cp310-win_amd64.whl ; python_version=='3.10' and (sys_platform == 'win32')",
    "xformers @ https://download.pytorch.org/whl/cu126/xformers-0.0.29.post3-cp311-cp311-win_amd64.whl ; python_version=='3.11' and (sys_platform == 'win32')",
    "xformers @ https://download.pytorch.org/whl/cu126/xformers-0.0.29.post3-cp312-cp312-win_amd64.whl ; python_version=='3.12' and (sys_platform == 'win32')",
]
cu118onlytorch270 = [
    "xformers @ https://download.pytorch.org/whl/cu118/xformers-0.0.30-cp39-cp39-manylinux_2_28_x86_64.whl ; python_version=='3.9' and ('linux' in sys_platform)",
    "xformers @ https://download.pytorch.org/whl/cu118/xformers-0.0.30-cp310-cp310-manylinux_2_28_x86_64.whl ; python_version=='3.10' and ('linux' in sys_platform)",
    "xformers @ https://download.pytorch.org/whl/cu118/xformers-0.0.30-cp311-cp311-manylinux_2_28_x86_64.whl ; python_version=='3.11' and ('linux' in sys_platform)",
    "xformers @ https://download.pytorch.org/whl/cu118/xformers-0.0.30-cp312-cp312-manylinux_2_28_x86_64.whl ; python_version=='3.12' and ('linux' in sys_platform)",
    "xformers @ https://download.pytorch.org/whl/cu118/xformers-0.0.30-cp39-cp39-win_amd64.whl ; python_version=='3.9' and (sys_platform == 'win32')",
    "xformers @ https://download.pytorch.org/whl/cu118/xformers-0.0.30-cp310-cp310-win_amd64.whl ; python_version=='3.10' and (sys_platform == 'win32')",
    "xformers @ https://download.pytorch.org/whl/cu118/xformers-0.0.30-cp311-cp311-win_amd64.whl ; python_version=='3.11' and (sys_platform == 'win32')",
    "xformers @ https://download.pytorch.org/whl/cu118/xformers-0.0.30-cp312-cp312-win_amd64.whl ; python_version=='3.12' and (sys_platform == 'win32')",
]
cu126onlytorch270 = [
    "xformers @ https://download.pytorch.org/whl/cu126/xformers-0.0.30-cp39-cp39-manylinux_2_28_x86_64.whl ; python_version=='3.9' and ('linux' in sys_platform)",
    "xformers @ https://download.pytorch.org/whl/cu126/xformers-0.0.30-cp310-cp310-manylinux_2_28_x86_64.whl ; python_version=='3.10' and ('linux' in sys_platform)",
    "xformers @ https://download.pytorch.org/whl/cu126/xformers-0.0.30-cp311-cp311-manylinux_2_28_x86_64.whl ; python_version=='3.11' and ('linux' in sys_platform)",
    "xformers @ https://download.pytorch.org/whl/cu126/xformers-0.0.30-cp312-cp312-manylinux_2_28_x86_64.whl ; python_version=='3.12' and ('linux' in sys_platform)",
    "xformers @ https://download.pytorch.org/whl/cu126/xformers-0.0.30-cp39-cp39-win_amd64.whl ; python_version=='3.9' and (sys_platform == 'win32')",
    "xformers @ https://download.pytorch.org/whl/cu126/xformers-0.0.30-cp310-cp310-win_amd64.whl ; python_version=='3.10' and (sys_platform == 'win32')",
    "xformers @ https://download.pytorch.org/whl/cu126/xformers-0.0.30-cp311-cp311-win_amd64.whl ; python_version=='3.11' and (sys_platform == 'win32')",
    "xformers @ https://download.pytorch.org/whl/cu126/xformers-0.0.30-cp312-cp312-win_amd64.whl ; python_version=='3.12' and (sys_platform == 'win32')",
]
cu128onlytorch270 = [
    "xformers @ https://download.pytorch.org/whl/cu128/xformers-0.0.30-cp39-cp39-manylinux_2_28_x86_64.whl ; python_version=='3.9' and ('linux' in sys_platform)",
    "xformers @ https://download.pytorch.org/whl/cu128/xformers-0.0.30-cp310-cp310-manylinux_2_28_x86_64.whl ; python_version=='3.10' and ('linux' in sys_platform)",
    "xformers @ https://download.pytorch.org/whl/cu128/xformers-0.0.30-cp311-cp311-manylinux_2_28_x86_64.whl ; python_version=='3.11' and ('linux' in sys_platform)",
    "xformers @ https://download.pytorch.org/whl/cu128/xformers-0.0.30-cp312-cp312-manylinux_2_28_x86_64.whl ; python_version=='3.12' and ('linux' in sys_platform)",
    "xformers @ https://download.pytorch.org/whl/cu128/xformers-0.0.30-cp39-cp39-win_amd64.whl ; python_version=='3.9' and (sys_platform == 'win32')",
    "xformers @ https://download.pytorch.org/whl/cu128/xformers-0.0.30-cp310-cp310-win_amd64.whl ; python_version=='3.10' and (sys_platform == 'win32')",
    "xformers @ https://download.pytorch.org/whl/cu128/xformers-0.0.30-cp311-cp311-win_amd64.whl ; python_version=='3.11' and (sys_platform == 'win32')",
    "xformers @ https://download.pytorch.org/whl/cu128/xformers-0.0.30-cp312-cp312-win_amd64.whl ; python_version=='3.12' and (sys_platform == 'win32')",
]
cu118onlytorch271 = [
    "xformers @ https://download.pytorch.org/whl/cu118/xformers-0.0.31.post1-cp39-abi3-manylinux_2_28_x86_64.whl ; ('linux' in sys_platform)",
    "xformers @ https://download.pytorch.org/whl/cu118/xformers-0.0.31.post1-cp39-abi3-win_amd64.whl ; (sys_platform == 'win32')",
]
cu126onlytorch271 = [
    "xformers @ https://download.pytorch.org/whl/cu126/xformers-0.0.31.post1-cp39-abi3-manylinux_2_28_x86_64.whl ; ('linux' in sys_platform)",
    "xformers @ https://download.pytorch.org/whl/cu126/xformers-0.0.31.post1-cp39-abi3-win_amd64.whl ; (sys_platform == 'win32')",
]
cu128onlytorch271 = [
    "xformers @ https://download.pytorch.org/whl/cu128/xformers-0.0.31.post1-cp39-abi3-manylinux_2_28_x86_64.whl ; ('linux' in sys_platform)",
    "xformers @ https://download.pytorch.org/whl/cu128/xformers-0.0.31.post1-cp39-abi3-win_amd64.whl ; (sys_platform == 'win32')",
]
cu118onlytorch280 = [
    "xformers @ https://download.pytorch.org/whl/cu126/xformers-0.0.32.post2-cp39-abi3-manylinux_2_28_x86_64.whl ; ('linux' in sys_platform)",
    "xformers @ https://download.pytorch.org/whl/cu126/xformers-0.0.32.post2-cp39-abi3-win_amd64.whl ; (sys_platform == 'win32')",
]
cu126onlytorch280 = [
    "xformers @ https://download.pytorch.org/whl/cu128/xformers-0.0.32.post2-cp39-abi3-manylinux_2_28_x86_64.whl ; ('linux' in sys_platform)",
    "xformers @ https://download.pytorch.org/whl/cu128/xformers-0.0.32.post2-cp39-abi3-win_amd64.whl ; (sys_platform == 'win32')",
]
cu128onlytorch280 = [
    "xformers @ https://download.pytorch.org/whl/cu129/xformers-0.0.32.post2-cp39-abi3-manylinux_2_28_x86_64.whl ; ('linux' in sys_platform)",
    "xformers @ https://download.pytorch.org/whl/cu129/xformers-0.0.32.post2-cp39-abi3-win_amd64.whl ; (sys_platform == 'win32')",
]
cu130onlytorch280 = [
]
cu126onlytorch290 = [
    "xformers @ https://download.pytorch.org/whl/cu126/xformers-0.0.33.post1-cp39-abi3-manylinux_2_28_x86_64.whl ; ('linux' in sys_platform)",
    "xformers @ https://download.pytorch.org/whl/cu126/xformers-0.0.33.post1-cp39-abi3-win_amd64.whl ; (sys_platform == 'win32')",
]
cu128onlytorch290 = [
    "xformers @ https://download.pytorch.org/whl/cu128/xformers-0.0.33.post1-cp39-abi3-manylinux_2_28_x86_64.whl ; ('linux' in sys_platform)",
    "xformers @ https://download.pytorch.org/whl/cu128/xformers-0.0.33.post1-cp39-abi3-win_amd64.whl ; (sys_platform == 'win32')",
]
cu130onlytorch290 = [
    "xformers @ https://download.pytorch.org/whl/cu130/xformers-0.0.33.post1-cp39-abi3-manylinux_2_28_x86_64.whl ; ('linux' in sys_platform)",
    "xformers @ https://download.pytorch.org/whl/cu130/xformers-0.0.33.post1-cp39-abi3-win_amd64.whl ; (sys_platform == 'win32')",
]
cu126onlytorch291 = [
]
cu128onlytorch291 = [
]
cu130onlytorch291 = [
]
cu118 = [
    "unsloth[huggingface]",
    "bitsandbytes>=0.45.5,!=0.46.0,!=0.48.0",
    "unsloth[cu118only]",
]
cu121 = [
    "unsloth[huggingface]",
    "bitsandbytes>=0.45.5,!=0.46.0,!=0.48.0",
    "unsloth[cu121only]",
]
cu118-torch211 = [
    "unsloth[huggingface]",
    "bitsandbytes==0.45.5",
    "unsloth[cu118onlytorch211]",
]
cu121-torch211 = [
    "unsloth[huggingface]",
    "bitsandbytes==0.45.5",
    "unsloth[cu121onlytorch211]",
]
cu118-torch212 = [
    "unsloth[huggingface]",
    "bitsandbytes==0.45.5",
    "unsloth[cu118onlytorch212]",
]
cu121-torch212 = [
    "unsloth[huggingface]",
    "bitsandbytes==0.45.5",
    "unsloth[cu121onlytorch212]",
]
cu118-torch220 = [
    "unsloth[huggingface]",
    "bitsandbytes>=0.45.5,!=0.46.0,!=0.48.0",
    "unsloth[cu118onlytorch220]",
]
cu121-torch220 = [
    "unsloth[huggingface]",
    "bitsandbytes>=0.45.5,!=0.46.0,!=0.48.0",
    "unsloth[cu121onlytorch220]",
]
cu118-torch230 = [
    "unsloth[huggingface]",
    "bitsandbytes>=0.45.5,!=0.46.0,!=0.48.0",
    "unsloth[cu118onlytorch230]",
]
cu121-torch230 = [
    "unsloth[huggingface]",
    "bitsandbytes>=0.45.5,!=0.46.0,!=0.48.0",
    "unsloth[cu121onlytorch230]",
]
cu118-torch240 = [
    "unsloth[huggingface]",
    "bitsandbytes>=0.45.5,!=0.46.0,!=0.48.0",
    "unsloth[cu118onlytorch240]",
]
cu121-torch240 = [
    "unsloth[huggingface]",
    "bitsandbytes>=0.45.5,!=0.46.0,!=0.48.0",
    "unsloth[cu121onlytorch240]",
]
cu124-torch240 = [
    "unsloth[huggingface]",
    "bitsandbytes>=0.45.5,!=0.46.0,!=0.48.0",
    "unsloth[cu124onlytorch240]",
]
cu118-torch250 = [
    "unsloth[huggingface]",
    "bitsandbytes>=0.45.5,!=0.46.0,!=0.48.0",
    "unsloth[cu118onlytorch250]",
]
cu121-torch250 = [
    "unsloth[huggingface]",
    "bitsandbytes>=0.45.5,!=0.46.0,!=0.48.0",
    "unsloth[cu121onlytorch250]",
]
cu124-torch250 = [
    "unsloth[huggingface]",
    "bitsandbytes>=0.45.5,!=0.46.0,!=0.48.0",
    "unsloth[cu124onlytorch250]",
]
cu118-torch251 = [
    "unsloth[huggingface]",
    "bitsandbytes>=0.45.5,!=0.46.0,!=0.48.0",
    "unsloth[cu118onlytorch251]",
]
cu121-torch251 = [
    "unsloth[huggingface]",
    "bitsandbytes>=0.45.5,!=0.46.0,!=0.48.0",
    "unsloth[cu121onlytorch251]",
]
cu124-torch251 = [
    "unsloth[huggingface]",
    "bitsandbytes>=0.45.5,!=0.46.0,!=0.48.0",
    "unsloth[cu124onlytorch251]",
]
cu118-torch260 = [
    "unsloth[huggingface]",
    "bitsandbytes>=0.45.5,!=0.46.0,!=0.48.0",
    "unsloth[cu118onlytorch260]",
]
cu124-torch260 = [
    "unsloth[huggingface]",
    "bitsandbytes>=0.45.5,!=0.46.0,!=0.48.0",
    "unsloth[cu124onlytorch260]",
]
cu126-torch260 = [
    "unsloth[huggingface]",
    "bitsandbytes>=0.45.5,!=0.46.0,!=0.48.0",
    "unsloth[cu126onlytorch260]",
]
cu118-torch270 = [
    "unsloth[huggingface]",
    "bitsandbytes>=0.45.5,!=0.46.0,!=0.48.0",
    "unsloth[cu118onlytorch270]",
]
cu126-torch270 = [
    "unsloth[huggingface]",
    "bitsandbytes>=0.45.5,!=0.46.0,!=0.48.0",
    "unsloth[cu126onlytorch270]",
]
cu128-torch270 = [
    "unsloth[huggingface]",
    "bitsandbytes>=0.45.5,!=0.46.0,!=0.48.0",
    "unsloth[cu128onlytorch270]",
]
cu118-torch271 = [
    "unsloth[huggingface]",
    "bitsandbytes>=0.45.5,!=0.46.0,!=0.48.0",
    "unsloth[cu118onlytorch271]",
]
cu126-torch271 = [
    "unsloth[huggingface]",
    "bitsandbytes>=0.45.5,!=0.46.0,!=0.48.0",
    "unsloth[cu126onlytorch271]",
]
cu128-torch271 = [
    "unsloth[huggingface]",
    "bitsandbytes>=0.45.5,!=0.46.0,!=0.48.0",
    "unsloth[cu128onlytorch271]",
]
cu118-torch280 = [
    "unsloth[huggingface]",
    "bitsandbytes>=0.45.5,!=0.46.0,!=0.48.0",
    "unsloth[cu118onlytorch280]",
]
cu126-torch280 = [
    "unsloth[huggingface]",
    "bitsandbytes>=0.45.5,!=0.46.0,!=0.48.0",
    "unsloth[cu126onlytorch280]",
]
cu128-torch280 = [
    "unsloth[huggingface]",
    "bitsandbytes>=0.45.5,!=0.46.0,!=0.48.0",
    "unsloth[cu128onlytorch280]",
]
cu130-torch280 = [
    "unsloth[huggingface]",
    "bitsandbytes>=0.45.5,!=0.46.0,!=0.48.0",
    "unsloth[cu130onlytorch280]",
]
cu126-torch290 = [
    "unsloth[huggingface]",
    "bitsandbytes>=0.45.5,!=0.46.0,!=0.48.0",
    "unsloth[cu126onlytorch290]",
]
cu128-torch290 = [
    "unsloth[huggingface]",
    "bitsandbytes>=0.45.5,!=0.46.0,!=0.48.0",
    "unsloth[cu128onlytorch290]",
]
cu130-torch290 = [
    "unsloth[huggingface]",
    "bitsandbytes>=0.45.5,!=0.46.0,!=0.48.0",
    "unsloth[cu130onlytorch290]",
]
cu126-torch291 = [
    "unsloth[huggingface]",
    "bitsandbytes>=0.45.5,!=0.46.0,!=0.48.0",
    "unsloth[cu126onlytorch291]",
]
cu128-torch291 = [
    "unsloth[huggingface]",
    "bitsandbytes>=0.45.5,!=0.46.0,!=0.48.0",
    "unsloth[cu128onlytorch291]",
]
cu130-torch291 = [
    "unsloth[huggingface]",
    "bitsandbytes>=0.45.5,!=0.46.0,!=0.48.0",
    "unsloth[cu130onlytorch291]",
]
kaggle = [
    "unsloth[huggingface]",
]
kaggle-new = [
    "unsloth[huggingface]",
    "bitsandbytes>=0.45.5,!=0.46.0,!=0.48.0",
]
conda = [
    "unsloth[huggingface]",
]
colab-torch211 = [
    "unsloth[huggingface]",
    "bitsandbytes==0.45.5",
    "unsloth[cu121onlytorch211]",
]
colab-ampere-torch211 = [
    "unsloth[huggingface]",
    "bitsandbytes==0.45.5",
    "unsloth[cu121onlytorch211]",
    "packaging",
    "ninja",
    "flash-attn>=2.6.3 ; ('linux' in sys_platform)",
]
colab-torch220 = [
    "unsloth[huggingface]",
    "bitsandbytes>=0.45.5,!=0.46.0,!=0.48.0",
    "unsloth[cu121onlytorch220]",
]
colab-ampere-torch220 = [
    "unsloth[huggingface]",
    "bitsandbytes>=0.45.5,!=0.46.0,!=0.48.0",
    "unsloth[cu121onlytorch220]",
    "packaging",
    "ninja",
    "flash-attn>=2.6.3 ; ('linux' in sys_platform)",
]
colab-new = [
    "unsloth_zoo>=2025.11.6",
    "packaging",
    "tyro",
    "transformers>=4.51.3,!=4.52.0,!=4.52.1,!=4.52.2,!=4.52.3,!=4.53.0,!=4.54.0,!=4.55.0,!=4.55.1,!=4.57.0,<=4.57.2",
    "datasets>=3.4.1,!=4.0.*,!=4.1.0,<4.4.0",
    "sentencepiece>=0.2.0",
    "tqdm",
    "psutil",
    "wheel>=0.42.0",
    "numpy",
    "protobuf",
    "huggingface_hub>=0.34.0",
    "hf_transfer",
<<<<<<< HEAD
    "mlx>=0.23.2 ; platform_system == 'Darwin'",
    "bitsandbytes>=0.45.5",
=======
    "bitsandbytes>=0.45.5,!=0.46.0,!=0.48.0",
>>>>>>> d1e312dc
    "unsloth[triton]",
]
colab-no-deps = [
    "accelerate>=0.34.1",
    "trl>=0.18.2,!=0.19.0,<=0.24.0",
    "peft>=0.7.1",
    "xformers ; ('linux' in sys_platform or sys_platform == 'win32') and (platform_machine == 'AMD64' or platform_machine == 'x86_64')",
    "bitsandbytes>=0.45.5,!=0.46.0,!=0.48.0",
    "protobuf",
]
colab = [
    "unsloth[cu121]",
]
flashattention = [
    "packaging ; ('linux' in sys_platform)",
    "ninja ; ('linux' in sys_platform)",
    "flash-attn>=2.6.3 ; ('linux' in sys_platform)",
]
colab-ampere = [
    "unsloth[colab-ampere-torch220]",
    "unsloth[flashattention]",
]
cu118-ampere = [
    "unsloth[huggingface]",
    "bitsandbytes>=0.45.5,!=0.46.0,!=0.48.0",
    "unsloth[cu118only]",
    "unsloth[flashattention]",
]
cu121-ampere = [
    "unsloth[huggingface]",
    "bitsandbytes>=0.45.5,!=0.46.0,!=0.48.0",
    "unsloth[cu121only]",
    "unsloth[flashattention]",
]
cu118-ampere-torch211 = [
    "unsloth[huggingface]",
    "bitsandbytes==0.45.5",
    "unsloth[cu118onlytorch211]",
    "unsloth[flashattention]",
]
cu121-ampere-torch211 = [
    "unsloth[huggingface]",
    "bitsandbytes==0.45.5",
    "unsloth[cu121onlytorch211]",
    "unsloth[flashattention]",
]
cu118-ampere-torch220 = [
    "unsloth[huggingface]",
    "bitsandbytes>=0.45.5,!=0.46.0,!=0.48.0",
    "unsloth[cu118onlytorch220]",
    "unsloth[flashattention]",
]
cu121-ampere-torch220 = [
    "unsloth[huggingface]",
    "bitsandbytes>=0.45.5,!=0.46.0,!=0.48.0",
    "unsloth[cu121onlytorch220]",
    "unsloth[flashattention]",
]
cu118-ampere-torch230 = [
    "unsloth[huggingface]",
    "bitsandbytes>=0.45.5,!=0.46.0,!=0.48.0",
    "unsloth[cu118onlytorch230]",
    "unsloth[flashattention]",
]
cu121-ampere-torch230 = [
    "unsloth[huggingface]",
    "bitsandbytes>=0.45.5,!=0.46.0,!=0.48.0",
    "unsloth[cu121onlytorch230]",
    "unsloth[flashattention]",
]
cu118-ampere-torch240 = [
    "unsloth[huggingface]",
    "bitsandbytes>=0.45.5,!=0.46.0,!=0.48.0",
    "unsloth[cu118onlytorch240]",
    "unsloth[flashattention]",
]
cu121-ampere-torch240 = [
    "unsloth[huggingface]",
    "bitsandbytes>=0.45.5,!=0.46.0,!=0.48.0",
    "unsloth[cu121onlytorch240]",
    "unsloth[flashattention]",
]
cu124-ampere-torch240 = [
    "unsloth[huggingface]",
    "bitsandbytes>=0.45.5,!=0.46.0,!=0.48.0",
    "unsloth[cu124onlytorch240]",
    "unsloth[flashattention]",
]
cu118-ampere-torch250 = [
    "unsloth[huggingface]",
    "bitsandbytes>=0.45.5,!=0.46.0,!=0.48.0",
    "unsloth[cu118onlytorch250]",
    "unsloth[flashattention]",
]
cu121-ampere-torch250 = [
    "unsloth[huggingface]",
    "bitsandbytes>=0.45.5,!=0.46.0,!=0.48.0",
    "unsloth[cu121onlytorch250]",
    "unsloth[flashattention]",
]
cu124-ampere-torch250 = [
    "unsloth[huggingface]",
    "bitsandbytes>=0.45.5,!=0.46.0,!=0.48.0",
    "unsloth[cu124onlytorch250]",
    "unsloth[flashattention]",
]
cu118-ampere-torch251 = [
    "unsloth[huggingface]",
    "bitsandbytes>=0.45.5,!=0.46.0,!=0.48.0",
    "unsloth[cu118onlytorch251]",
    "unsloth[flashattention]",
]
cu121-ampere-torch251 = [
    "unsloth[huggingface]",
    "bitsandbytes>=0.45.5,!=0.46.0,!=0.48.0",
    "unsloth[cu121onlytorch251]",
    "unsloth[flashattention]",
]
cu124-ampere-torch251 = [
    "unsloth[huggingface]",
    "bitsandbytes>=0.45.5,!=0.46.0,!=0.48.0",
    "unsloth[cu124onlytorch251]",
    "unsloth[flashattention]",
]
cu118-ampere-torch260 = [
    "unsloth[huggingface]",
    "bitsandbytes>=0.45.5,!=0.46.0,!=0.48.0",
    "unsloth[cu118onlytorch260]",
    "unsloth[flashattention]",
]
cu124-ampere-torch260 = [
    "unsloth[huggingface]",
    "bitsandbytes>=0.45.5,!=0.46.0,!=0.48.0",
    "unsloth[cu124onlytorch260]",
    "unsloth[flashattention]",
]
cu126-ampere-torch260 = [
    "unsloth[huggingface]",
    "bitsandbytes>=0.45.5,!=0.46.0,!=0.48.0",
    "unsloth[cu126onlytorch260]",
    "unsloth[flashattention]",
]
cu118-ampere-torch270 = [
    "unsloth[huggingface]",
    "bitsandbytes>=0.45.5,!=0.46.0,!=0.48.0",
    "unsloth[cu118onlytorch270]",
    "unsloth[flashattention]",
]
cu126-ampere-torch270 = [
    "unsloth[huggingface]",
    "bitsandbytes>=0.45.5,!=0.46.0,!=0.48.0",
    "unsloth[cu126onlytorch270]",
    "unsloth[flashattention]",
]
cu128-ampere-torch270 = [
    "unsloth[huggingface]",
    "bitsandbytes>=0.45.5,!=0.46.0,!=0.48.0",
    "unsloth[cu128onlytorch270]",
    "unsloth[flashattention]",
]
cu118-ampere-torch271 = [
    "unsloth[huggingface]",
    "bitsandbytes>=0.45.5,!=0.46.0,!=0.48.0",
    "unsloth[cu118onlytorch271]",
    "unsloth[flashattention]",
]
cu126-ampere-torch271 = [
    "unsloth[huggingface]",
    "bitsandbytes>=0.45.5,!=0.46.0,!=0.48.0",
    "unsloth[cu126onlytorch271]",
    "unsloth[flashattention]",
]
cu128-ampere-torch271 = [
    "unsloth[huggingface]",
    "bitsandbytes>=0.45.5,!=0.46.0,!=0.48.0",
    "unsloth[cu128onlytorch271]",
    "unsloth[flashattention]",
]
cu118-ampere-torch280 = [
    "unsloth[huggingface]",
    "bitsandbytes>=0.45.5,!=0.46.0,!=0.48.0",
    "unsloth[cu118onlytorch280]",
    "unsloth[flashattention]",
]
cu126-ampere-torch280 = [
    "unsloth[huggingface]",
    "bitsandbytes>=0.45.5,!=0.46.0,!=0.48.0",
    "unsloth[cu126onlytorch280]",
    "unsloth[flashattention]",
]
cu128-ampere-torch280 = [
    "unsloth[huggingface]",
    "bitsandbytes>=0.45.5,!=0.46.0,!=0.48.0",
    "unsloth[cu128onlytorch280]",
    "unsloth[flashattention]",
]
cu130-ampere-torch280 = [
    "unsloth[huggingface]",
    "bitsandbytes>=0.45.5,!=0.46.0,!=0.48.0",
    "unsloth[cu130onlytorch280]",
    "unsloth[flashattention]",
]
cu126-ampere-torch290 = [
    "unsloth[huggingface]",
    "bitsandbytes>=0.45.5,!=0.46.0,!=0.48.0",
    "unsloth[cu126onlytorch290]",
]
cu128-ampere-torch290 = [
    "unsloth[huggingface]",
    "bitsandbytes>=0.45.5,!=0.46.0,!=0.48.0",
    "unsloth[cu128onlytorch290]",
]
cu130-ampere-torch290 = [
    "unsloth[huggingface]",
    "bitsandbytes>=0.45.5,!=0.46.0,!=0.48.0",
    "unsloth[cu130onlytorch290]",
]
cu126-ampere-torch291 = [
    "unsloth[huggingface]",
    "bitsandbytes>=0.45.5,!=0.46.0,!=0.48.0",
    "unsloth[cu126onlytorch291]",
]
cu128-ampere-torch291 = [
    "unsloth[huggingface]",
    "bitsandbytes>=0.45.5,!=0.46.0,!=0.48.0",
    "unsloth[cu128onlytorch291]",
]
cu130-ampere-torch291 = [
    "unsloth[huggingface]",
    "bitsandbytes>=0.45.5,!=0.46.0,!=0.48.0",
    "unsloth[cu130onlytorch291]",
]
flashattentiontorch260abiFALSEcu12x = [
    "flash-attn @ https://github.com/Dao-AILab/flash-attention/releases/download/v2.7.4.post1/flash_attn-2.7.4.post1+cu12torch2.6cxx11abiFALSE-cp39-cp39-linux_x86_64.whl ; ('linux' in sys_platform) and python_version == '3.9'",
    "flash-attn @ https://github.com/Dao-AILab/flash-attention/releases/download/v2.7.4.post1/flash_attn-2.7.4.post1+cu12torch2.6cxx11abiFALSE-cp310-cp310-linux_x86_64.whl ; ('linux' in sys_platform) and python_version == '3.10'",
    "flash-attn @ https://github.com/Dao-AILab/flash-attention/releases/download/v2.7.4.post1/flash_attn-2.7.4.post1+cu12torch2.6cxx11abiFALSE-cp311-cp311-linux_x86_64.whl ; ('linux' in sys_platform) and python_version == '3.11'",
    "flash-attn @ https://github.com/Dao-AILab/flash-attention/releases/download/v2.7.4.post1/flash_attn-2.7.4.post1+cu12torch2.6cxx11abiFALSE-cp312-cp312-linux_x86_64.whl ; ('linux' in sys_platform) and python_version == '3.12'",
    "flash-attn @ https://github.com/Dao-AILab/flash-attention/releases/download/v2.7.4.post1/flash_attn-2.7.4.post1+cu12torch2.6cxx11abiFALSE-cp313-cp313-linux_x86_64.whl ; ('linux' in sys_platform) and python_version == '3.13'",
]
flashattentiontorch260abiTRUEcu12x = [
    "flash-attn @ https://github.com/Dao-AILab/flash-attention/releases/download/v2.7.4.post1/flash_attn-2.7.4.post1+cu12torch2.6cxx11abiTRUE-cp39-cp39-linux_x86_64.whl ; ('linux' in sys_platform) and python_version == '3.9'",
    "flash-attn @ https://github.com/Dao-AILab/flash-attention/releases/download/v2.7.4.post1/flash_attn-2.7.4.post1+cu12torch2.6cxx11abiTRUE-cp310-cp310-linux_x86_64.whl ; ('linux' in sys_platform) and python_version == '3.10'",
    "flash-attn @ https://github.com/Dao-AILab/flash-attention/releases/download/v2.7.4.post1/flash_attn-2.7.4.post1+cu12torch2.6cxx11abiTRUE-cp311-cp311-linux_x86_64.whl ; ('linux' in sys_platform) and python_version == '3.11'",
    "flash-attn @ https://github.com/Dao-AILab/flash-attention/releases/download/v2.7.4.post1/flash_attn-2.7.4.post1+cu12torch2.6cxx11abiTRUE-cp312-cp312-linux_x86_64.whl ; ('linux' in sys_platform) and python_version == '3.12'",
    "flash-attn @ https://github.com/Dao-AILab/flash-attention/releases/download/v2.7.4.post1/flash_attn-2.7.4.post1+cu12torch2.6cxx11abiTRUE-cp313-cp313-linux_x86_64.whl ; ('linux' in sys_platform) and python_version == '3.13'",
]
flashattentiontorch250abiFALSEcu12x = [
    "flash-attn @ https://github.com/Dao-AILab/flash-attention/releases/download/v2.7.4.post1/flash_attn-2.7.4.post1+cu12torch2.5cxx11abiFALSE-cp39-cp39-linux_x86_64.whl ; ('linux' in sys_platform) and python_version == '3.9'",
    "flash-attn @ https://github.com/Dao-AILab/flash-attention/releases/download/v2.7.4.post1/flash_attn-2.7.4.post1+cu12torch2.5cxx11abiFALSE-cp310-cp310-linux_x86_64.whl ; ('linux' in sys_platform) and python_version == '3.10'",
    "flash-attn @ https://github.com/Dao-AILab/flash-attention/releases/download/v2.7.4.post1/flash_attn-2.7.4.post1+cu12torch2.5cxx11abiFALSE-cp311-cp311-linux_x86_64.whl ; ('linux' in sys_platform) and python_version == '3.11'",
    "flash-attn @ https://github.com/Dao-AILab/flash-attention/releases/download/v2.7.4.post1/flash_attn-2.7.4.post1+cu12torch2.5cxx11abiFALSE-cp312-cp312-linux_x86_64.whl ; ('linux' in sys_platform) and python_version == '3.12'",
    "flash-attn @ https://github.com/Dao-AILab/flash-attention/releases/download/v2.7.4.post1/flash_attn-2.7.4.post1+cu12torch2.5cxx11abiFALSE-cp313-cp313-linux_x86_64.whl ; ('linux' in sys_platform) and python_version == '3.13'",
]
flashattentiontorch250abiTRUEcu12x = [
    "flash-attn @ https://github.com/Dao-AILab/flash-attention/releases/download/v2.7.4.post1/flash_attn-2.7.4.post1+cu12torch2.5cxx11abiTRUE-cp39-cp39-linux_x86_64.whl ; ('linux' in sys_platform) and python_version == '3.9'",
    "flash-attn @ https://github.com/Dao-AILab/flash-attention/releases/download/v2.7.4.post1/flash_attn-2.7.4.post1+cu12torch2.5cxx11abiTRUE-cp310-cp310-linux_x86_64.whl ; ('linux' in sys_platform) and python_version == '3.10'",
    "flash-attn @ https://github.com/Dao-AILab/flash-attention/releases/download/v2.7.4.post1/flash_attn-2.7.4.post1+cu12torch2.5cxx11abiTRUE-cp311-cp311-linux_x86_64.whl ; ('linux' in sys_platform) and python_version == '3.11'",
    "flash-attn @ https://github.com/Dao-AILab/flash-attention/releases/download/v2.7.4.post1/flash_attn-2.7.4.post1+cu12torch2.5cxx11abiTRUE-cp312-cp312-linux_x86_64.whl ; ('linux' in sys_platform) and python_version == '3.12'",
    "flash-attn @ https://github.com/Dao-AILab/flash-attention/releases/download/v2.7.4.post1/flash_attn-2.7.4.post1+cu12torch2.5cxx11abiTRUE-cp313-cp313-linux_x86_64.whl ; ('linux' in sys_platform) and python_version == '3.13'",
]
flashattentiontorch240abiFALSEcu12x = [
    "flash-attn @ https://github.com/Dao-AILab/flash-attention/releases/download/v2.7.4.post1/flash_attn-2.7.4.post1+cu12torch2.4cxx11abiFALSE-cp39-cp39-linux_x86_64.whl ; ('linux' in sys_platform) and python_version == '3.9'",
    "flash-attn @ https://github.com/Dao-AILab/flash-attention/releases/download/v2.7.4.post1/flash_attn-2.7.4.post1+cu12torch2.4cxx11abiFALSE-cp310-cp310-linux_x86_64.whl ; ('linux' in sys_platform) and python_version == '3.10'",
    "flash-attn @ https://github.com/Dao-AILab/flash-attention/releases/download/v2.7.4.post1/flash_attn-2.7.4.post1+cu12torch2.4cxx11abiFALSE-cp311-cp311-linux_x86_64.whl ; ('linux' in sys_platform) and python_version == '3.11'",
    "flash-attn @ https://github.com/Dao-AILab/flash-attention/releases/download/v2.7.4.post1/flash_attn-2.7.4.post1+cu12torch2.4cxx11abiFALSE-cp312-cp312-linux_x86_64.whl ; ('linux' in sys_platform) and python_version == '3.12'",
    "flash-attn @ https://github.com/Dao-AILab/flash-attention/releases/download/v2.7.4.post1/flash_attn-2.7.4.post1+cu12torch2.4cxx11abiFALSE-cp313-cp313-linux_x86_64.whl ; ('linux' in sys_platform) and python_version == '3.13'",
]
flashattentiontorch240abiTRUEcu12x = [
    "flash-attn @ https://github.com/Dao-AILab/flash-attention/releases/download/v2.7.4.post1/flash_attn-2.7.4.post1+cu12torch2.4cxx11abiTRUE-cp39-cp39-linux_x86_64.whl ; ('linux' in sys_platform) and python_version == '3.9'",
    "flash-attn @ https://github.com/Dao-AILab/flash-attention/releases/download/v2.7.4.post1/flash_attn-2.7.4.post1+cu12torch2.4cxx11abiTRUE-cp310-cp310-linux_x86_64.whl ; ('linux' in sys_platform) and python_version == '3.10'",
    "flash-attn @ https://github.com/Dao-AILab/flash-attention/releases/download/v2.7.4.post1/flash_attn-2.7.4.post1+cu12torch2.4cxx11abiTRUE-cp311-cp311-linux_x86_64.whl ; ('linux' in sys_platform) and python_version == '3.11'",
    "flash-attn @ https://github.com/Dao-AILab/flash-attention/releases/download/v2.7.4.post1/flash_attn-2.7.4.post1+cu12torch2.4cxx11abiTRUE-cp312-cp312-linux_x86_64.whl ; ('linux' in sys_platform) and python_version == '3.12'",
    "flash-attn @ https://github.com/Dao-AILab/flash-attention/releases/download/v2.7.4.post1/flash_attn-2.7.4.post1+cu12torch2.4cxx11abiTRUE-cp313-cp313-linux_x86_64.whl ; ('linux' in sys_platform) and python_version == '3.13'",
]
intelgputorch260 = [
    "unsloth_zoo[intelgpu]",
    "unsloth[huggingfacenotorch]",

    "pytorch_triton_xpu @ https://download.pytorch.org/whl/pytorch_triton_xpu-3.2.0-cp39-cp39-linux_x86_64.whl#sha256=147607f190a7d7aa24ba454def5977fbbfec792fdae18e4ed278cfec29b69271 ; ('linux' in sys_platform) and python_version == '3.9' and (platform_machine == 'AMD64' or platform_machine == 'x86_64')",
    "pytorch_triton_xpu @ https://download.pytorch.org/whl/pytorch_triton_xpu-3.2.0-cp310-cp310-linux_x86_64.whl#sha256=23aa423fa1542afc34f67eb3ba8ef20060f6d1b3a4697eaeab22b11c92b30f2b ; ('linux' in sys_platform) and python_version == '3.10' and (platform_machine == 'AMD64' or platform_machine == 'x86_64')",
    "pytorch_triton_xpu @ https://download.pytorch.org/whl/pytorch_triton_xpu-3.2.0-cp311-cp311-linux_x86_64.whl#sha256=bcfa995229bbfd9ffd8d6c8d9f6428d393e876fa6e23ee3c20e3c0d73ca75ca5 ; ('linux' in sys_platform) and python_version == '3.11' and (platform_machine == 'AMD64' or platform_machine == 'x86_64')",
    "pytorch_triton_xpu @ https://download.pytorch.org/whl/pytorch_triton_xpu-3.2.0-cp312-cp312-linux_x86_64.whl#sha256=bd340903d03470708df3442438acb8b7e08087ab9e61fbe349b2872bf9257ab0 ; ('linux' in sys_platform) and python_version == '3.12' and (platform_machine == 'AMD64' or platform_machine == 'x86_64')",
    "pytorch_triton_xpu @ https://download.pytorch.org/whl/pytorch_triton_xpu-3.2.0-cp313-cp313-linux_x86_64.whl#sha256=814dccc8a07159e6eca74bed70091bc8fea2d9dd87b0d91845f9f38cde62f01c ; ('linux' in sys_platform) and python_version == '3.13' and (platform_machine == 'AMD64' or platform_machine == 'x86_64')",

    "bitsandbytes @ https://github.com/bitsandbytes-foundation/bitsandbytes/releases/download/continuous-release_main/bitsandbytes-1.33.7.preview-py3-none-manylinux_2_24_x86_64.whl ; ('linux' in sys_platform) and (platform_machine == 'AMD64' or platform_machine == 'x86_64')",
    "bitsandbytes @ https://github.com/bitsandbytes-foundation/bitsandbytes/releases/download/continuous-release_main/bitsandbytes-1.33.7.preview-py3-none-win_amd64.whl ; (sys_platform == 'win32') and (platform_machine == 'AMD64' or platform_machine == 'x86_64')",

    "torch @ https://download.pytorch.org/whl/xpu/torch-2.6.0%2Bxpu-cp39-cp39-linux_x86_64.whl#sha256=6a8adf6dc4c089406e8b3a7e58ab57a463bddf9b07130d2576e76eced43e92af ; ('linux' in sys_platform) and python_version == '3.9' and (platform_machine == 'AMD64' or platform_machine == 'x86_64')",
    "torch @ https://download.pytorch.org/whl/xpu/torch-2.6.0%2Bxpu-cp310-cp310-linux_x86_64.whl#sha256=ff4561cbf07c83bbccaa0f6e9bb0e6dcf721bacd53c9c43c4eb0e7331b4792f9 ; ('linux' in sys_platform) and python_version == '3.10' and (platform_machine == 'AMD64' or platform_machine == 'x86_64')",
    "torch @ https://download.pytorch.org/whl/xpu/torch-2.6.0%2Bxpu-cp311-cp311-linux_x86_64.whl#sha256=12005f66b810ddd3ab93f86c4522bcfdd412cbd27fc9d189b661ff7509bc5e8a ; ('linux' in sys_platform) and python_version == '3.11' and (platform_machine == 'AMD64' or platform_machine == 'x86_64')",
    "torch @ https://download.pytorch.org/whl/xpu/torch-2.6.0%2Bxpu-cp312-cp312-linux_x86_64.whl#sha256=c4c5c67625cdacf35765c2b94e61fe166e3c3f4a14521b1212a59ad1b3eb0f2e ; ('linux' in sys_platform) and python_version == '3.12' and (platform_machine == 'AMD64' or platform_machine == 'x86_64')",
    "torch @ https://download.pytorch.org/whl/xpu/torch-2.6.0%2Bxpu-cp313-cp313-linux_x86_64.whl#sha256=e6864f7a60a5ecc43d5d38f59a16e5dd132384f73dfd3a697f74944026038f7b ; ('linux' in sys_platform) and python_version == '3.13' and (platform_machine == 'AMD64' or platform_machine == 'x86_64')",
]
intel-gpu-torch260 = [
    "unsloth[intelgputorch260]"
]
intelgputorch270 = [
    "unsloth_zoo[intelgpu]",
    "unsloth[huggingfacenotorch]",

    "pytorch_triton_xpu @ https://download.pytorch.org/whl/pytorch_triton_xpu-3.3.0-cp39-cp39-manylinux_2_27_x86_64.manylinux_2_28_x86_64.whl#sha256=749a7098492c6a27b356c97149a4a62973b953eae60bc1b6259260974f344913 ; ('linux' in sys_platform) and python_version == '3.9' and (platform_machine == 'AMD64' or platform_machine == 'x86_64')",
    "pytorch_triton_xpu @ https://download.pytorch.org/whl/pytorch_triton_xpu-3.3.0-cp310-cp310-manylinux_2_27_x86_64.manylinux_2_28_x86_64.whl#sha256=44362e80abd752471a08341093321955b066daa2cfb4810e73b8e3b240850f93 ; ('linux' in sys_platform) and python_version == '3.10' and (platform_machine == 'AMD64' or platform_machine == 'x86_64')",
    "pytorch_triton_xpu @ https://download.pytorch.org/whl/pytorch_triton_xpu-3.3.0-cp311-cp311-manylinux_2_27_x86_64.manylinux_2_28_x86_64.whl#sha256=faa6b8c945a837a080f641bc8ccc77a98fa66980dcd7e62e715fd853737343fd ; ('linux' in sys_platform) and python_version == '3.11' and (platform_machine == 'AMD64' or platform_machine == 'x86_64')",
    "pytorch_triton_xpu @ https://download.pytorch.org/whl/pytorch_triton_xpu-3.3.0-cp312-cp312-manylinux_2_27_x86_64.manylinux_2_28_x86_64.whl#sha256=40f6fb65b345dc9a61813abe7ac9a585f2c9808f414d140cc2a5f11f53ee063c ; ('linux' in sys_platform) and python_version == '3.12' and (platform_machine == 'AMD64' or platform_machine == 'x86_64')",
    "pytorch_triton_xpu @ https://download.pytorch.org/whl/pytorch_triton_xpu-3.3.0-cp313-cp313-manylinux_2_27_x86_64.manylinux_2_28_x86_64.whl#sha256=b22b4c02ec71b4bfc862ae3cdfd2871dc0b05d2b1802f5db2196e0f897d581e9 ; ('linux' in sys_platform) and python_version == '3.13' and (platform_machine == 'AMD64' or platform_machine == 'x86_64')",
    "pytorch_triton_xpu @ https://download.pytorch.org/whl/pytorch_triton_xpu-3.3.0-cp39-cp39-win_amd64.whl#sha256=d4b738d7fa5100c1bd766f91614962828a4810eb57b4df92cd5214a83505a752 ; sys_platform == 'win32' and python_version == '3.9' and (platform_machine == 'AMD64' or platform_machine == 'x86_64')",
    "pytorch_triton_xpu @ https://download.pytorch.org/whl/pytorch_triton_xpu-3.3.0-cp310-cp310-win_amd64.whl#sha256=143fe8a64d807bcdb7d81bbc062816add325570aa160448454ab6ded4a0a17a1 ; sys_platform == 'win32' and python_version == '3.10' and (platform_machine == 'AMD64' or platform_machine == 'x86_64')",
    "pytorch_triton_xpu @ https://download.pytorch.org/whl/pytorch_triton_xpu-3.3.0-cp311-cp311-win_amd64.whl#sha256=a8025459ff325d6e3532eb5cf72519db1b178155e7d60aff6c56beb5968fc758 ; sys_platform == 'win32' and python_version == '3.11' and (platform_machine == 'AMD64' or platform_machine == 'x86_64')",
    "pytorch_triton_xpu @ https://download.pytorch.org/whl/pytorch_triton_xpu-3.3.0-cp312-cp312-win_amd64.whl#sha256=0dd07e6d5b872e42e48f5ee140e609d4554ca3cc509d5bf509ac232267cf358e ; sys_platform == 'win32' and python_version == '3.12' and (platform_machine == 'AMD64' or platform_machine == 'x86_64')",
    "pytorch_triton_xpu @ https://download.pytorch.org/whl/pytorch_triton_xpu-3.3.0-cp313-cp313-win_amd64.whl#sha256=a936a18182d8e065a9933afc9a3ebbffadd38604969f87c493831214539fc027 ; sys_platform == 'win32' and python_version == '3.13' and (platform_machine == 'AMD64' or platform_machine == 'x86_64')",

    "bitsandbytes @ https://github.com/bitsandbytes-foundation/bitsandbytes/releases/download/continuous-release_main/bitsandbytes-1.33.7.preview-py3-none-manylinux_2_24_x86_64.whl ; ('linux' in sys_platform) and (platform_machine == 'AMD64' or platform_machine == 'x86_64')",
    "bitsandbytes @ https://github.com/bitsandbytes-foundation/bitsandbytes/releases/download/continuous-release_main/bitsandbytes-1.33.7.preview-py3-none-win_amd64.whl ; (sys_platform == 'win32') and (platform_machine == 'AMD64' or platform_machine == 'x86_64')",

    "torch @ https://download.pytorch.org/whl/xpu/torch-2.7.0%2Bxpu-cp39-cp39-linux_x86_64.whl#sha256=f8ee75e50fcbb37ed5b498299ca2264da99ab278a93fae2358e921e4a6e28273 ; ('linux' in sys_platform) and python_version == '3.9' and (platform_machine == 'AMD64' or platform_machine == 'x86_64')",
    "torch @ https://download.pytorch.org/whl/xpu/torch-2.7.0%2Bxpu-cp310-cp310-linux_x86_64.whl#sha256=d6fdc342961d98fdcd9d03dfd491a3208bb5f7fbb435841f8f72ce9fdcd2d026 ; ('linux' in sys_platform) and python_version == '3.10' and (platform_machine == 'AMD64' or platform_machine == 'x86_64')",
    "torch @ https://download.pytorch.org/whl/xpu/torch-2.7.0%2Bxpu-cp311-cp311-linux_x86_64.whl#sha256=74d07f9357df5cf2bf223ad3c84de16346bfaa0504f988fdd5590d3e177e5e86 ; ('linux' in sys_platform) and python_version == '3.11' and (platform_machine == 'AMD64' or platform_machine == 'x86_64')",
    "torch @ https://download.pytorch.org/whl/xpu/torch-2.7.0%2Bxpu-cp312-cp312-linux_x86_64.whl#sha256=c806d44aa2ca5d225629f6fbc6c994d5deaac2d2cde449195bc8e3522ddd219a ; ('linux' in sys_platform) and python_version == '3.12' and (platform_machine == 'AMD64' or platform_machine == 'x86_64')",
    "torch @ https://download.pytorch.org/whl/xpu/torch-2.7.0%2Bxpu-cp313-cp313-linux_x86_64.whl#sha256=25d8277b7f01d42e2e014ccbab57a2692b6ec4eff8dcf894eda1b297407cf97a ; ('linux' in sys_platform) and python_version == '3.13' and (platform_machine == 'AMD64' or platform_machine == 'x86_64')",
    "torch @ https://download.pytorch.org/whl/xpu/torch-2.7.0%2Bxpu-cp39-cp39-win_amd64.whl#sha256=046e85125266ae69c1a0d083e6c092f947ab4b6b41532c16bafe40dbced845df ; sys_platform == 'win32' and python_version == '3.9' and (platform_machine == 'AMD64' or platform_machine == 'x86_64')",
    "torch @ https://download.pytorch.org/whl/xpu/torch-2.7.0%2Bxpu-cp310-cp310-win_amd64.whl#sha256=9ebaeffb82b0b3e39b6030927d3ebe0eb62a0e9045a3b2d7b0a9e7b15222c0db ; sys_platform == 'win32' and python_version == '3.10' and (platform_machine == 'AMD64' or platform_machine == 'x86_64')",
    "torch @ https://download.pytorch.org/whl/xpu/torch-2.7.0%2Bxpu-cp311-cp311-win_amd64.whl#sha256=356ba66cee127e7e2c942880bd50e03768306a4ea08d358a0f29c6eebfc4bc81 ; sys_platform == 'win32' and python_version == '3.11' and (platform_machine == 'AMD64' or platform_machine == 'x86_64')",
    "torch @ https://download.pytorch.org/whl/xpu/torch-2.7.0%2Bxpu-cp312-cp312-win_amd64.whl#sha256=94739e665d9b4d5cd7af5f517cb6103f6f9fb421c095184609653a24524040f5 ; sys_platform == 'win32' and python_version == '3.12' and (platform_machine == 'AMD64' or platform_machine == 'x86_64')",
    "torch @ https://download.pytorch.org/whl/xpu/torch-2.7.0%2Bxpu-cp313-cp313-win_amd64.whl#sha256=31df3cb674918e89bc8c532baa331dc84f4430e1f9c0ec379232db44cba78355 ; sys_platform == 'win32' and python_version == '3.13' and (platform_machine == 'AMD64' or platform_machine == 'x86_64')",

]
intel-gpu-torch270 = [
    "unsloth[intelgputorch270]"
]
intelgputorch280 = [
    "unsloth_zoo[intelgpu]",
    "unsloth[huggingfacenotorch]",

    "pytorch_triton_xpu @ https://download.pytorch.org/whl/pytorch_triton_xpu-3.4.0-cp39-cp39-manylinux_2_27_x86_64.manylinux_2_28_x86_64.whl#sha256=ac4d8e33986b1c3c5e48151640539272b2187e83016985853111b46fb82c3c94 ; 'linux' in sys_platform and python_version == '3.9' and (platform_machine == 'AMD64' or platform_machine == 'x86_64')",
    "pytorch_triton_xpu @ https://download.pytorch.org/whl/pytorch_triton_xpu-3.4.0-cp310-cp310-manylinux_2_27_x86_64.manylinux_2_28_x86_64.whl#sha256=999fef4c1f711092b9d3086525920545df490de476ecebe899ffc777019ae17f ; 'linux' in sys_platform and python_version == '3.10' and (platform_machine == 'AMD64' or platform_machine == 'x86_64')",
    "pytorch_triton_xpu @ https://download.pytorch.org/whl/pytorch_triton_xpu-3.4.0-cp311-cp311-manylinux_2_27_x86_64.manylinux_2_28_x86_64.whl#sha256=57b09c8c492985ff6a27cd3a22b08e8f7b96b407bd8030967b6efbb9f63b80cf ; 'linux' in sys_platform and python_version == '3.11' and (platform_machine == 'AMD64' or platform_machine == 'x86_64')",
    "pytorch_triton_xpu @ https://download.pytorch.org/whl/pytorch_triton_xpu-3.4.0-cp312-cp312-manylinux_2_27_x86_64.manylinux_2_28_x86_64.whl#sha256=df4bb3282bac9a3b90231700077110d8680b338416de03c2b7c6133c9b602649 ; 'linux' in sys_platform and python_version == '3.12' and (platform_machine == 'AMD64' or platform_machine == 'x86_64')",
    "pytorch_triton_xpu @ https://download.pytorch.org/whl/pytorch_triton_xpu-3.4.0-cp313-cp313-manylinux_2_27_x86_64.manylinux_2_28_x86_64.whl#sha256=60da63c99ca827bdcb0df28e0298bf7d066dc607454c6d6176783cb4e79d838b ; 'linux' in sys_platform and python_version == '3.13' and (platform_machine == 'AMD64' or platform_machine == 'x86_64')",
    "pytorch_triton_xpu @ https://download.pytorch.org/whl/pytorch_triton_xpu-3.4.0-cp39-cp39-win_amd64.whl#sha256=64aea8de349f3e2e0ebf4c24b011a8122531fdffda5776edaef45829cc241cf8 ; sys_platform == 'win32' and python_version == '3.9' and (platform_machine == 'AMD64' or platform_machine == 'x86_64')",
    "pytorch_triton_xpu @ https://download.pytorch.org/whl/pytorch_triton_xpu-3.4.0-cp310-cp310-win_amd64.whl#sha256=ae573d255b257fdbed319a3440dc9d0a721e31160ab7f6eba1b2226e6a409a1d ; sys_platform == 'win32' and python_version == '3.10' and (platform_machine == 'AMD64' or platform_machine == 'x86_64')",
    "pytorch_triton_xpu @ https://download.pytorch.org/whl/pytorch_triton_xpu-3.4.0-cp311-cp311-win_amd64.whl#sha256=8e0ea4558e5776d8ddab0264310be9b26aee5641bcac0da023537556d4317b86 ; sys_platform == 'win32' and python_version == '3.11' and (platform_machine == 'AMD64' or platform_machine == 'x86_64')",
    "pytorch_triton_xpu @ https://download.pytorch.org/whl/pytorch_triton_xpu-3.4.0-cp312-cp312-win_amd64.whl#sha256=4090dde07a4fffc34aaf855701a9db28e9fccb57b368ade520f1a0f8e811c878 ; sys_platform == 'win32' and python_version == '3.12' and (platform_machine == 'AMD64' or platform_machine == 'x86_64')",
    "pytorch_triton_xpu @ https://download.pytorch.org/whl/pytorch_triton_xpu-3.4.0-cp313-cp313-win_amd64.whl#sha256=a33d0888f3c8df028a2d028842715837d0049524d6c06b9bb11869890a13601a ; sys_platform == 'win32' and python_version == '3.13' and (platform_machine == 'AMD64' or platform_machine == 'x86_64')",

    "torch @ https://download.pytorch.org/whl/xpu/torch-2.8.0%2Bxpu-cp39-cp39-linux_x86_64.whl ; 'linux' in sys_platform and python_version == '3.9' and (platform_machine == 'AMD64' or platform_machine == 'x86_64')",
    "torch @ https://download.pytorch.org/whl/xpu/torch-2.8.0%2Bxpu-cp310-cp310-linux_x86_64.whl ; 'linux' in sys_platform and python_version == '3.10' and (platform_machine == 'AMD64' or platform_machine == 'x86_64')",
    "torch @ https://download.pytorch.org/whl/xpu/torch-2.8.0%2Bxpu-cp311-cp311-linux_x86_64.whl ; 'linux' in sys_platform and python_version == '3.11' and (platform_machine == 'AMD64' or platform_machine == 'x86_64')",
    "torch @ https://download.pytorch.org/whl/xpu/torch-2.8.0%2Bxpu-cp312-cp312-linux_x86_64.whl ; 'linux' in sys_platform and python_version == '3.12' and (platform_machine == 'AMD64' or platform_machine == 'x86_64')",
    "torch @ https://download.pytorch.org/whl/xpu/torch-2.8.0%2Bxpu-cp313-cp313-linux_x86_64.whl ; 'linux' in sys_platform and python_version == '3.13' and (platform_machine == 'AMD64' or platform_machine == 'x86_64')",
    "torch @ https://download.pytorch.org/whl/xpu/torch-2.8.0%2Bxpu-cp39-cp39-win_amd64.whl#sha256=f2f401276892428e4875cf1d8717c5cbab704b16fc594ccf23795e7b16549a99 ; sys_platform == 'win32' and python_version == '3.9' and (platform_machine == 'AMD64' or platform_machine == 'x86_64')",
    "torch @ https://download.pytorch.org/whl/xpu/torch-2.8.0%2Bxpu-cp310-cp310-win_amd64.whl#sha256=125c60cd59d51b39581a7e9afcd4679bc3a6b8c1f9440b1bb502a23fdd60571e ; sys_platform == 'win32' and python_version == '3.10' and (platform_machine == 'AMD64' or platform_machine == 'x86_64')",
    "torch @ https://download.pytorch.org/whl/xpu/torch-2.8.0%2Bxpu-cp311-cp311-win_amd64.whl#sha256=47f1a57258cd460e80b38b2ed6744e31587ab77a96b4215bf59546cb4bab5cc0 ; sys_platform == 'win32' and python_version == '3.11' and (platform_machine == 'AMD64' or platform_machine == 'x86_64')",
    "torch @ https://download.pytorch.org/whl/xpu/torch-2.8.0%2Bxpu-cp312-cp312-win_amd64.whl#sha256=0937d8943c145a83d9bafc6f80ef28971167817f9eda26066d33f72caf8a6646 ; sys_platform == 'win32' and python_version == '3.12' and (platform_machine == 'AMD64' or platform_machine == 'x86_64')",
    "torch @ https://download.pytorch.org/whl/xpu/torch-2.8.0%2Bxpu-cp313-cp313-win_amd64.whl#sha256=e034aab1d71760dc80a731531be43673ffe15e99033b82d24e40d2e6d41bd8bf ; sys_platform == 'win32' and python_version == '3.13' and (platform_machine == 'AMD64' or platform_machine == 'x86_64')",

    "bitsandbytes @ https://github.com/bitsandbytes-foundation/bitsandbytes/releases/download/continuous-release_main/bitsandbytes-1.33.7.preview-py3-none-manylinux_2_24_x86_64.whl ; ('linux' in sys_platform) and (platform_machine == 'AMD64' or platform_machine == 'x86_64')",
    "bitsandbytes @ https://github.com/bitsandbytes-foundation/bitsandbytes/releases/download/continuous-release_main/bitsandbytes-1.33.7.preview-py3-none-win_amd64.whl ; (sys_platform == 'win32') and (platform_machine == 'AMD64' or platform_machine == 'x86_64')",

    "torchvision @ https://download.pytorch.org/whl/xpu/torchvision-0.23.0%2Bxpu-cp39-cp39-manylinux_2_28_x86_64.whl#sha256=6e981c192045fc249c008441179ff237bb00174d818b875b0475730b63f0eaca ; 'linux' in sys_platform and python_version == '3.9' and (platform_machine == 'AMD64' or platform_machine == 'x86_64')",
    "torchvision @ https://download.pytorch.org/whl/xpu/torchvision-0.23.0%2Bxpu-cp310-cp310-manylinux_2_28_x86_64.whl#sha256=e5ba4805969277175ebfd59cc717093528cc6e3ada89ac2725fc7a3c1fee6169 ; 'linux' in sys_platform and python_version == '3.10' and (platform_machine == 'AMD64' or platform_machine == 'x86_64')",
    "torchvision @ https://download.pytorch.org/whl/xpu/torchvision-0.23.0%2Bxpu-cp311-cp311-manylinux_2_28_x86_64.whl#sha256=74c39c144104416bc4c5ad8c26ab0c169dc5cc6be58059e01bc3665dd0ef676f ; 'linux' in sys_platform and python_version == '3.11' and (platform_machine == 'AMD64' or platform_machine == 'x86_64')",
    "torchvision @ https://download.pytorch.org/whl/xpu/torchvision-0.23.0%2Bxpu-cp312-cp312-manylinux_2_28_x86_64.whl#sha256=0acec355b80c3899841184084f365df336c508602812e34a44007b8b60d53af4 ; 'linux' in sys_platform and python_version == '3.12' and (platform_machine == 'AMD64' or platform_machine == 'x86_64')",
    "torchvision @ https://download.pytorch.org/whl/xpu/torchvision-0.23.0%2Bxpu-cp313-cp313-manylinux_2_28_x86_64.whl#sha256=e2109ae773dad27b98ca17681044b4f876563c37f2382b75de3a371399edcff8 ; 'linux' in sys_platform and python_version == '3.13' and (platform_machine == 'AMD64' or platform_machine == 'x86_64')",
    "torchvision @ https://download.pytorch.org/whl/xpu/torchvision-0.23.0%2Bxpu-cp39-cp39-win_amd64.whl#sha256=5f7904e7048d414379bc8c1167260f1e84204f105db2d0a2f9c89e87ce1cf205 ; sys_platform == 'win32' and python_version == '3.9' and (platform_machine == 'AMD64' or platform_machine == 'x86_64')",
    "torchvision @ https://download.pytorch.org/whl/xpu/torchvision-0.23.0%2Bxpu-cp310-cp310-win_amd64.whl#sha256=005fca5e658ca8e37adb63c1a021c84f5e56dfa6cf0d601d89cfe40b9473f79f ; sys_platform == 'win32' and python_version == '3.10' and (platform_machine == 'AMD64' or platform_machine == 'x86_64')",
    "torchvision @ https://download.pytorch.org/whl/xpu/torchvision-0.23.0%2Bxpu-cp311-cp311-win_amd64.whl#sha256=c6d030f5361461550c0ff1339b5bca8585fc1e84fda2e64b6184e65a581e4f98 ; sys_platform == 'win32' and python_version == '3.11' and (platform_machine == 'AMD64' or platform_machine == 'x86_64')",
    "torchvision @ https://download.pytorch.org/whl/xpu/torchvision-0.23.0%2Bxpu-cp312-cp312-win_amd64.whl#sha256=91aafd61864cdce27461cbec13ddbf28c1bc6494265a1e4b80131c64a3b7d18f ; sys_platform == 'win32' and python_version == '3.12' and (platform_machine == 'AMD64' or platform_machine == 'x86_64')",
    "torchvision @ https://download.pytorch.org/whl/xpu/torchvision-0.23.0%2Bxpu-cp313-cp313-win_amd64.whl#sha256=71dc4a6421742ed1e7f585b04a100ad53615c341fbccfbc255aefb38ea9091da ; sys_platform == 'win32' and python_version == '3.13' and (platform_machine == 'AMD64' or platform_machine == 'x86_64')",

]
intel-gpu-torch280 = [
    "unsloth[intelgputorch280]"
]
intelgputorch290 = [
    "unsloth_zoo[intelgpu]",
    "unsloth[huggingfacenotorch]",

    "pytorch_triton_xpu @ https://download.pytorch.org/whl/pytorch_triton_xpu-3.5.0-cp310-cp310-manylinux_2_27_x86_64.manylinux_2_28_x86_64.whl#sha256=c169a1de14c19673b17c751290d467fa282fc90fa5da4314b2e5cdab1f553146 ; platform_system == 'Linux' and python_version == '3.10' and platform_machine == 'x86_64'",
    "pytorch_triton_xpu @ https://download.pytorch.org/whl/pytorch_triton_xpu-3.5.0-cp311-cp311-manylinux_2_27_x86_64.manylinux_2_28_x86_64.whl#sha256=013d9dd5d6479bd22983161f462e61c8dbe1d82e6730624a7a8d5945507eaa61 ; platform_system == 'Linux' and python_version == '3.11' and platform_machine == 'x86_64'",
    "pytorch_triton_xpu @ https://download.pytorch.org/whl/pytorch_triton_xpu-3.5.0-cp312-cp312-manylinux_2_27_x86_64.manylinux_2_28_x86_64.whl#sha256=afc8cabfbf7ed51fd278d1e0f88d6afc157b0201bad4b99d681e4d542f9e66d4 ; platform_system == 'Linux' and python_version == '3.12' and platform_machine == 'x86_64'",
    "pytorch_triton_xpu @ https://download.pytorch.org/whl/pytorch_triton_xpu-3.5.0-cp313-cp313-manylinux_2_27_x86_64.manylinux_2_28_x86_64.whl#sha256=0d24c1716088f2764d0d24c64227732195b6a42706c3c5fc89eeb4904bfa0818 ; platform_system == 'Linux' and python_version == '3.13' and platform_machine == 'x86_64'",
    "pytorch_triton_xpu @ https://download.pytorch.org/whl/pytorch_triton_xpu-3.5.0-cp310-cp310-win_amd64.whl#sha256=c83ab007311d9cfb6e809ee5a4587d99a9eef4be720b90da4f1aaa68b45139a0 ; sys_platform == 'win32' and python_version == '3.10' and (platform_machine == 'AMD64' or platform_machine == 'x86_64')",
    "pytorch_triton_xpu @ https://download.pytorch.org/whl/pytorch_triton_xpu-3.5.0-cp311-cp311-win_amd64.whl#sha256=debf75348da8e8c7166b4d4a9b91d1508bb8d6581e339f79f7604b2e6746bacd ; sys_platform == 'win32' and python_version == '3.11' and (platform_machine == 'AMD64' or platform_machine == 'x86_64')",
    "pytorch_triton_xpu @ https://download.pytorch.org/whl/pytorch_triton_xpu-3.5.0-cp312-cp312-win_amd64.whl#sha256=97337a47425f1963a723475bd61037460e84ba01db4f87a1d662c3718ff6c47e ; sys_platform == 'win32' and python_version == '3.12' and (platform_machine == 'AMD64' or platform_machine == 'x86_64')",
    "pytorch_triton_xpu @ https://download.pytorch.org/whl/pytorch_triton_xpu-3.5.0-cp313-cp313-win_amd64.whl#sha256=2caf8138695f6abb023ecd02031a2611ba1bf8fff2f19802567cb2fadefe9e87 ; sys_platform == 'win32' and python_version == '3.13' and (platform_machine == 'AMD64' or platform_machine == 'x86_64')",

    "torch @ https://download.pytorch.org/whl/xpu/torch-2.9.0%2Bxpu-cp310-cp310-linux_x86_64.whl#sha256=5afbe860ce991825a36b75706a523601087e414b77598ef0d9d3d565741c277d ; platform_system == 'Linux' and python_version == '3.10' and platform_machine == 'x86_64'",
    "torch @ https://download.pytorch.org/whl/xpu/torch-2.9.0%2Bxpu-cp311-cp311-linux_x86_64.whl#sha256=607fe419c32d6e8e0556f745742e7cff1d0babce51f54be890e0c1422359c442 ; platform_system == 'Linux' and python_version == '3.11' and platform_machine == 'x86_64'",
    "torch @ https://download.pytorch.org/whl/xpu/torch-2.9.0%2Bxpu-cp312-cp312-linux_x86_64.whl#sha256=376bae584d89980b8e59934d248c38d5fa3b7d4687a4df1a19f4bc1d23dcc8c1 ; platform_system == 'Linux' and python_version == '3.12' and platform_machine == 'x86_64'",
    "torch @ https://download.pytorch.org/whl/xpu/torch-2.9.0%2Bxpu-cp313-cp313-linux_x86_64.whl#sha256=98d6a06dd7fb185874367b18bd609f05f16fdce4142a5980ca94461949965cd2 ; platform_system == 'Linux' and python_version == '3.13' and platform_machine == 'x86_64'",
    "torch @ https://download.pytorch.org/whl/xpu/torch-2.9.0%2Bxpu-cp310-cp310-win_amd64.whl#sha256=47cc68f631f65bd9c84924d052cd04dec7531023caa85e80345e9c94611c887d ; sys_platform == 'win32' and python_version == '3.10' and (platform_machine == 'AMD64' or platform_machine == 'x86_64')",
    "torch @ https://download.pytorch.org/whl/xpu/torch-2.9.0%2Bxpu-cp311-cp311-win_amd64.whl#sha256=d56c44ab4818aba57e5c7b628f422d014e0d507427170a771c5be85e308b0bc6 ; sys_platform == 'win32' and python_version == '3.11' and (platform_machine == 'AMD64' or platform_machine == 'x86_64')",
    "torch @ https://download.pytorch.org/whl/xpu/torch-2.9.0%2Bxpu-cp312-cp312-win_amd64.whl#sha256=18cad93aaff76a01ce73aef6935ece7cfc03344b905592ec731446c44d44592b ; sys_platform == 'win32' and python_version == '3.12' and (platform_machine == 'AMD64' or platform_machine == 'x86_64')",
    "torch @ https://download.pytorch.org/whl/xpu/torch-2.9.0%2Bxpu-cp313-cp313-win_amd64.whl#sha256=579929cdc10a76800ead41289cac191ea36d1b16f5f501d3fc25607d4375cd83 ; sys_platform == 'win32' and python_version == '3.13' and (platform_machine == 'AMD64' or platform_machine == 'x86_64')",

    "bitsandbytes @ https://github.com/bitsandbytes-foundation/bitsandbytes/releases/download/continuous-release_main/bitsandbytes-1.33.7.preview-py3-none-manylinux_2_24_x86_64.whl ; ('linux' in sys_platform) and (platform_machine == 'AMD64' or platform_machine == 'x86_64')",
    "bitsandbytes @ https://github.com/bitsandbytes-foundation/bitsandbytes/releases/download/continuous-release_main/bitsandbytes-1.33.7.preview-py3-none-win_amd64.whl ; (sys_platform == 'win32') and (platform_machine == 'AMD64' or platform_machine == 'x86_64')",

    "torchvision @ https://download.pytorch.org/whl/xpu/torchvision-0.24.0%2Bxpu-cp310-cp310-manylinux_2_28_x86_64.whl#sha256=cbfae2b79b7549fd368c2462fc8e94f8f26cc450782ee72138e908077c09a519 ; platform_system == 'Linux' and python_version == '3.10' and platform_machine == 'x86_64'",
    "torchvision @ https://download.pytorch.org/whl/xpu/torchvision-0.24.0%2Bxpu-cp311-cp311-manylinux_2_28_x86_64.whl#sha256=044fa36ef4b6b43edcd490b75c853fa4b3eb033c2bded29f8fbcf27734713c67 ; platform_system == 'Linux' and python_version == '3.11' and platform_machine == 'x86_64'",
    "torchvision @ https://download.pytorch.org/whl/xpu/torchvision-0.24.0%2Bxpu-cp312-cp312-manylinux_2_28_x86_64.whl#sha256=4b91e4bec1d740a6211f02578a79888550b73f3a4e1383035f8f6d72f587212c ; platform_system == 'Linux' and python_version == '3.12' and platform_machine == 'x86_64'",
    "torchvision @ https://download.pytorch.org/whl/xpu/torchvision-0.24.0%2Bxpu-cp313-cp313-manylinux_2_28_x86_64.whl#sha256=88239e73ca37254bec84f29cd5887e10ff712de7edbbda3fbb3609cd6190d99e ; platform_system == 'Linux' and python_version == '3.13' and platform_machine == 'x86_64'",
    "torchvision @ https://download.pytorch.org/whl/xpu/torchvision-0.24.0%2Bxpu-cp310-cp310-win_amd64.whl#sha256=19c7da8ca767d593e13a88a12bb08d06e34a673f6f26c2f9c191d60e81c02953 ; sys_platform == 'win32' and python_version == '3.10' and (platform_machine == 'AMD64' or platform_machine == 'x86_64')",
    "torchvision @ https://download.pytorch.org/whl/xpu/torchvision-0.24.0%2Bxpu-cp311-cp311-win_amd64.whl#sha256=9bb0d1421c544ac8e2eca5b47daacaf54706dc9139c003aa5e77ee5f355c5931 ; sys_platform == 'win32' and python_version == '3.11' and (platform_machine == 'AMD64' or platform_machine == 'x86_64')",
    "torchvision @ https://download.pytorch.org/whl/xpu/torchvision-0.24.0%2Bxpu-cp312-cp312-win_amd64.whl#sha256=6a5194bc736089606342d48a3f6822829b167617e9495d91d753dd1bd46fda18 ; sys_platform == 'win32' and python_version == '3.12' and (platform_machine == 'AMD64' or platform_machine == 'x86_64')",
    "torchvision @ https://download.pytorch.org/whl/xpu/torchvision-0.24.0%2Bxpu-cp313-cp313-win_amd64.whl#sha256=da47a3ce2bb7f0301a31124668b5908f9b9e92d6241443de15a310ef9632fd83 ; sys_platform == 'win32' and python_version == '3.13' and (platform_machine == 'AMD64' or platform_machine == 'x86_64')",

    
]
intel-gpu-torch290 = [
    "unsloth[intelgputorch290]"
]
intel = [
    "unsloth[intelgputorch280]",
]
amd = [
    "unsloth[huggingfacenotorch]",
    "bitsandbytes @ https://github.com/bitsandbytes-foundation/bitsandbytes/releases/download/continuous-release_main/bitsandbytes-1.33.7.preview-py3-none-manylinux_2_24_x86_64.whl ; ('linux' in sys_platform) and (platform_machine == 'AMD64' or platform_machine == 'x86_64')",
    "bitsandbytes @ https://github.com/bitsandbytes-foundation/bitsandbytes/releases/download/continuous-release_main/bitsandbytes-1.33.7.preview-py3-none-win_amd64.whl ; (sys_platform == 'win32') and (platform_machine == 'AMD64' or platform_machine == 'x86_64')",
    "bitsandbytes @ https://github.com/bitsandbytes-foundation/bitsandbytes/releases/download/continuous-release_main/bitsandbytes-1.33.7.preview-py3-none-manylinux_2_24_aarch64.whl ; ('linux' in sys_platform) and (platform_machine == 'aarch64')",
]

[project.urls]
homepage = "http://www.unsloth.ai"
documentation = "https://github.com/unslothai/unsloth"
repository = "https://github.com/unslothai/unsloth"

[tool.ruff]
target-version = "py311"
force-exclude = true
extend-exclude = [
    "*chat_templates.py",
    "*ollama_template_mappers.py",
    "*_auto_install.py",
    "*mapper.py",
]

[tool.ruff.lint]
select = ["E9", "F63", "F7", "F82"]
ignore = [
    "E402",
    "E722",
    "F403",
    "F405",
    "F811",
    "F821",
    "F841",
    "F401",
    "E731",
    "E741",
    "F601",
    "E712",
]

[tool.ruff.format]<|MERGE_RESOLUTION|>--- conflicted
+++ resolved
@@ -54,9 +54,7 @@
     "peft>=0.7.1,!=0.11.0",
     "huggingface_hub>=0.34.0",
     "hf_transfer",
-<<<<<<< HEAD
     "mlx>=0.23.2 ; platform_system == 'Darwin'",
-=======
     "diffusers",
     "transformers>=4.51.3,!=4.52.0,!=4.52.1,!=4.52.2,!=4.52.3,!=4.53.0,!=4.54.0,!=4.55.0,!=4.55.1,!=4.57.0,<=4.57.2",
     "trl>=0.18.2,!=0.19.0,<=0.24.0",
@@ -65,7 +63,6 @@
     "unsloth[huggingfacenotorch]",
     "unsloth_zoo>=2025.11.6",
     "torchvision",
->>>>>>> d1e312dc
     "unsloth[triton]",
 ]
 windows = [
@@ -534,12 +531,8 @@
     "protobuf",
     "huggingface_hub>=0.34.0",
     "hf_transfer",
-<<<<<<< HEAD
     "mlx>=0.23.2 ; platform_system == 'Darwin'",
-    "bitsandbytes>=0.45.5",
-=======
-    "bitsandbytes>=0.45.5,!=0.46.0,!=0.48.0",
->>>>>>> d1e312dc
+    "bitsandbytes>=0.45.5,!=0.46.0,!=0.48.0",
     "unsloth[triton]",
 ]
 colab-no-deps = [
