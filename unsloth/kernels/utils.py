# Copyright 2023-present Daniel Han-Chen & the Unsloth team. All rights reserved.
#
# Licensed under the Apache License, Version 2.0 (the "License");
# you may not use this file except in compliance with the License.
# You may obtain a copy of the License at
#
#     http://www.apache.org/licenses/LICENSE-2.0
#
# Unless required by applicable law or agreed to in writing, software
# distributed under the License is distributed on an "AS IS" BASIS,
# WITHOUT WARRANTIES OR CONDITIONS OF ANY KIND, either express or implied.
# See the License for the specific language governing permissions and
# limitations under the License.

import triton
import ctypes
MAX_FUSED_SIZE : int = 65536
next_power_of_2 = triton.next_power_of_2
import functools
from typing import Optional
from unsloth import DEVICE_TYPE, DEVICE_COUNT

# torch.cuda.amp.custom_fwd is deprecated >= 2.4
import torch
torch_Tensor = torch.Tensor
from packaging.version import Version

if DEVICE_TYPE == "xpu" and Version(torch.__version__) < Version("2.6.0"):
    raise RuntimeError("Intel xpu currently supports unsloth with torch.version >= 2.6.0")

if Version(torch.__version__) < Version("2.4.0"):
    torch_amp_custom_fwd = torch.cuda.amp.custom_fwd
    torch_amp_custom_bwd = torch.cuda.amp.custom_bwd
else:
    torch_amp_custom_fwd = torch.amp.custom_fwd(device_type = "cuda")
    torch_amp_custom_bwd = torch.amp.custom_bwd(device_type = "cuda")
pass

if DEVICE_TYPE == "xpu":
    torch_amp_custom_fwd = torch.amp.custom_fwd(device_type = "xpu")
    torch_amp_custom_bwd = torch.amp.custom_bwd(device_type = "xpu")


# tl.math.tanh now is libdevice.tanh
from packaging.version import Version
import triton
import triton.language as tl
if Version(triton.__version__) >= Version("3.0.0"):
    if DEVICE_TYPE == "xpu":
        triton_tanh = tl.extra.intel.libdevice.tanh
    else:
        from triton.language.extra import libdevice
        triton_tanh = libdevice.tanh
    triton_cast = tl.cast
else:
    triton_tanh = tl.math.tanh
    # No casting in old Triton versions
    @triton.jit
    def triton_cast(x, dtype):
        return x.to(dtype)
    pass
pass

def calculate_settings(n : int) -> (int, int,):
    BLOCK_SIZE : int = next_power_of_2(n)
    if BLOCK_SIZE > MAX_FUSED_SIZE:
        raise RuntimeError(f"Cannot launch Triton kernel since n = {n} exceeds "\
                           f"the maximum CUDA blocksize = {MAX_FUSED_SIZE}.")
    num_warps : int = 4
    if   BLOCK_SIZE >= 32768: num_warps = 32
    elif BLOCK_SIZE >=  8192: num_warps = 16
    elif BLOCK_SIZE >=  2048: num_warps = 8
    return BLOCK_SIZE, num_warps
pass

HAS_CUDA_STREAM = False
# INTEL GPU specific logic
if DEVICE_TYPE == "xpu":
    # TODO: Changed here after adding XPU BNB support
    HAS_XPU_STREAM = True
    def get_ptr(x: Optional[torch.Tensor]):
        raise RuntimeError("XPU BNB support is not implemented yet. This function should not be called.")
else:
    # NVIDIA-GPU logic here as default
    import bitsandbytes as bnb
    # https://github.com/bitsandbytes-foundation/bitsandbytes/pull/1330/files
    HAS_CUDA_STREAM = Version(bnb.__version__) > Version("0.43.3")
    get_ptr = bnb.functional.get_ptr
pass

<<<<<<< HEAD
from unsloth import devices

# https://github.com/bitsandbytes-foundation/bitsandbytes/pull/1330/files
HAS_CUDA_STREAM = False
global CUDA_STREAM
CUDA_STREAM = None
if not devices.has_mps:
    import bitsandbytes as bnb
    import ctypes
    HAS_CUDA_STREAM = Version(bnb.__version__) > Version("0.43.3")
    get_ptr = bnb.functional.get_ptr
    
    if torch.cuda.device_count() > 1:
        torch_cuda_device = torch.cuda.device
    else:
        from contextlib import nullcontext
        def torch_cuda_device(device): return nullcontext()
    pass
    _cuda_getCurrentRawStream = torch._C._cuda_getCurrentRawStream
    c_void_p = ctypes.c_void_p
    def _get_tensor_stream(tensor: torch_Tensor) -> c_void_p:
        return c_void_p(_cuda_getCurrentRawStream(tensor.device.index))
    pass

    # Get array of CUDA streams and other buffers
    global CUDA_STREAMS
    global WEIGHT_BUFFERS
    global ABSMAX_BUFFERS

    _CUDA_STREAMS = {
        (index := torch.cuda.device(i).idx) : ctypes.c_void_p(torch._C._cuda_getCurrentRawStream(index))
        for i in range(torch.cuda.device_count())
    }
    CUDA_STREAMS   = [None] * (max(_CUDA_STREAMS.keys()) + 1)
    WEIGHT_BUFFERS = [None] * (max(_CUDA_STREAMS.keys()) + 1)
    ABSMAX_BUFFERS = [None] * (max(_CUDA_STREAMS.keys()) + 1)
    for k, v in _CUDA_STREAMS.items(): CUDA_STREAMS[k] = v
    CUDA_STREAMS = tuple(CUDA_STREAMS)
    del _CUDA_STREAMS

    # Bitsandbytes operations
    ctypes_c_int   = ctypes.c_int
    ctypes_c_int32 = ctypes.c_int32
    cdequantize_blockwise_fp32      = bnb.functional.lib.cdequantize_blockwise_fp32
    cdequantize_blockwise_fp16_nf4  = bnb.functional.lib.cdequantize_blockwise_fp16_nf4
    cdequantize_blockwise_bf16_nf4  = bnb.functional.lib.cdequantize_blockwise_bf16_nf4
    cgemm_4bit_inference_naive_fp16 = bnb.functional.lib.cgemm_4bit_inference_naive_fp16
    cgemm_4bit_inference_naive_bf16 = bnb.functional.lib.cgemm_4bit_inference_naive_bf16
    torch_mm = torch.mm
    torch_mv = torch.mv
    torch_matmul = torch.matmul
    torch_addmm  = torch.addmm
    torch_empty  = torch.empty

    def QUANT_STATE(W): return getattr(W, "quant_state", None)


=======
if DEVICE_COUNT > 1:
    if DEVICE_TYPE == "cuda":
        torch_gpu_device = torch.cuda.device
    elif DEVICE_TYPE == "xpu":
        torch_gpu_device = torch.xpu.device
else:
    from contextlib import nullcontext
    def torch_gpu_device(device): return nullcontext()
pass

# INTEL GPU Specific Logic
if DEVICE_TYPE == "xpu":
    _gpu_getCurrentRawStream = torch._C._xpu_getCurrentRawStream
# NVIDIA GPU Default Logic
else:
    _gpu_getCurrentRawStream = torch._C._cuda_getCurrentRawStream
pass

c_void_p = ctypes.c_void_p
def _get_tensor_stream(tensor: torch_Tensor) -> c_void_p:
    return c_void_p(_gpu_getCurrentRawStream(tensor.device.index))
pass

# Get array of CUDA streams and other buffers
global CUDA_STREAMS
global XPU_STREAMS
global WEIGHT_BUFFERS
global ABSMAX_BUFFERS

# INTEL GPU Specific Logic
if DEVICE_TYPE == "xpu":
    _XPU_STREAMS = {
        (index := torch.xpu.device(i).idx) : ctypes.c_void_p(torch._C._xpu_getCurrentRawStream(index))
        for i in range(DEVICE_COUNT)
    }
    XPU_STREAMS    = [None] * (max(_XPU_STREAMS.keys()) + 1)
    WEIGHT_BUFFERS = [None] * (max(_XPU_STREAMS.keys()) + 1)
    ABSMAX_BUFFERS = [None] * (max(_XPU_STREAMS.keys()) + 1)
    for k, v in _XPU_STREAMS.items():
        XPU_STREAMS[k] = v
    XPU_STREAMS = tuple(XPU_STREAMS)
    del _XPU_STREAMS
else:
    # NVIDIA GPU Default Logic
    _CUDA_STREAMS = {
        (index := torch.cuda.device(i).idx) : ctypes.c_void_p(torch._C._cuda_getCurrentRawStream(index))
        for i in range(DEVICE_COUNT)
    }
    CUDA_STREAMS   = [None] * (max(_CUDA_STREAMS.keys()) + 1)
    WEIGHT_BUFFERS = [None] * (max(_CUDA_STREAMS.keys()) + 1)
    ABSMAX_BUFFERS = [None] * (max(_CUDA_STREAMS.keys()) + 1)
    for k, v in _CUDA_STREAMS.items(): CUDA_STREAMS[k] = v
    CUDA_STREAMS = tuple(CUDA_STREAMS)
    del _CUDA_STREAMS
pass

# Bitsandbytes operations
ctypes_c_int   = ctypes.c_int
ctypes_c_int32 = ctypes.c_int32
# INTEL GPU Specific Logic
if DEVICE_TYPE == "xpu":
    # TODO: After adding XPU BNB support, this function should be implemented
    def cdequantize_blockwise_fp32(*args, **kwargs):
        raise RuntimeError("XPU BNB support is not implemented yet. cdequantize_blockwise_fp32 should not be called now.")

    def cdequantize_blockwise_fp16_nf4(*args, **kwargs):
        raise RuntimeError("XPU BNB support is not implemented yet. cdequantize_blockwise_fp16_nf4 should not be called now.")

    def cdequantize_blockwise_bf16_nf4(*args, **kwargs):
        raise RuntimeError("XPU BNB support is not implemented yet. cdequantize_blockwise_bf16_nf4 should not be called now.")

    def cgemm_4bit_inference_naive_fp16(*args, **kwargs):
        raise RuntimeError("XPU BNB support is not implemented yet. cgemm_4bit_inference_naive_fp16 should not be called now.")

    def cgemm_4bit_inference_naive_bf16(*args, **kwargs):
        raise RuntimeError("XPU BNB support is not implemented yet. cgemm_4bit_inference_naive_bf16 should not be called now.")
else:
    # NVIDIA GPU Default Logic
    cdequantize_blockwise_fp32      = bnb.functional.lib.cdequantize_blockwise_fp32
    cdequantize_blockwise_fp16_nf4  = bnb.functional.lib.cdequantize_blockwise_fp16_nf4
    cdequantize_blockwise_bf16_nf4  = bnb.functional.lib.cdequantize_blockwise_bf16_nf4
    cgemm_4bit_inference_naive_fp16 = bnb.functional.lib.cgemm_4bit_inference_naive_fp16
    cgemm_4bit_inference_naive_bf16 = bnb.functional.lib.cgemm_4bit_inference_naive_bf16
pass

torch_mm = torch.mm
torch_mv = torch.mv
torch_matmul  = torch.matmul
torch_addmm   = torch.addmm
torch_empty   = torch.empty
torch_float16 = torch.float16
torch_float32 = torch.float32

def QUANT_STATE(W): return getattr(W, "quant_state", None)
>>>>>>> 0eb61fbe

def get_lora_parameters(proj):
    # For DPO or disabled adapters
    base_layer = getattr(proj, "base_layer", proj) # (proj.base_layer if hasattr(proj, "base_layer") else proj)
    W = base_layer.weight

    # if not hasattr(proj, "disable_adapters") or proj.disable_adapters or proj.merged:
    if getattr(proj, "disable_adapters", True) or proj.merged:
        return W, getattr(W, "quant_state", None), None, None, None
    pass

    adapter = getattr(proj, "active_adapters", None)
    if adapter is None: adapter = getattr(proj, "active_adapter", ("default"))
    adapter = adapter[0]

    return (
        W,
        getattr(W, "quant_state", None),
        proj.lora_A [adapter].weight,
        proj.lora_B [adapter].weight,
        proj.scaling[adapter],
    )
pass


def get_lora_parameters_bias(proj):
    # For DPO or disabled adapters
    base_layer = getattr(proj, "base_layer", proj) # (proj.base_layer if hasattr(proj, "base_layer") else proj)
    W = base_layer.weight

    # if not hasattr(proj, "disable_adapters") or proj.disable_adapters or proj.merged:
    if getattr(proj, "disable_adapters", True) or proj.merged:
        return W, getattr(W, "quant_state", None), None, None, None, base_layer.bias
    pass

    adapter = getattr(proj, "active_adapters", None)
    if adapter is None: adapter = getattr(proj, "active_adapter", ("default"))
    adapter = adapter[0]

    return (
        W,
        getattr(W, "quant_state", None),
        proj.lora_A [adapter].weight,
        proj.lora_B [adapter].weight,
        proj.scaling[adapter],
        base_layer.bias,
    )
pass

# INTEL GPU Specific Logic
if DEVICE_TYPE == "xpu" and HAS_XPU_STREAM:
    @torch.inference_mode
    def fast_dequantize(W, quant_state = None, out = None, use_global_buffer = False):
        # TODO: After adding XPU BNB support, check this function
        if quant_state is None: return W
        is_double_quantized = True
        if type(quant_state) is not list:
            # New quant_state as a class
            # https://github.com/TimDettmers/bitsandbytes/pull/763/files
            absmax    = quant_state.absmax
            shape     = quant_state.shape
            dtype     = quant_state.dtype
            blocksize = quant_state.blocksize
            offset    = quant_state.offset
            state2    = quant_state.state2
            is_double_quantized = state2 is not None
            if is_double_quantized:
                absmax2    = state2.absmax
                code2      = state2.code
                blocksize2 = state2.blocksize
        else:
            # Old quant_state as a list of lists
            absmax, shape, dtype, blocksize, compressed_stats, _, _ = quant_state
            offset, state2 = compressed_stats
            is_double_quantized = state2 is not None
            if is_double_quantized:
                absmax2, code2, blocksize2, _, _, _, _ = state2
        pass
        global XPU_STREAMS
        device = W.device
        device_index = device.index
        XPU_STREAM = XPU_STREAMS[device_index]

        n_elements_absmax = absmax.numel()
        # Create weight matrix
        if use_global_buffer:

            # Use same buffers for faster inference
            size = shape[0]*shape[1]
            global WEIGHT_BUFFERS
            global ABSMAX_BUFFERS
            WEIGHT_BUFFER = WEIGHT_BUFFERS[device_index]
            ABSMAX_BUFFER = ABSMAX_BUFFERS[device_index]
            if WEIGHT_BUFFER is None:
                WEIGHT_BUFFERS[device_index] = WEIGHT_BUFFER = torch_empty(size, dtype = dtype, device = device, requires_grad = False)
                ABSMAX_BUFFERS[device_index] = ABSMAX_BUFFER = torch_empty(n_elements_absmax, dtype = torch_float32, device = device, requires_grad = False)

            if size > WEIGHT_BUFFER.numel(): WEIGHT_BUFFER.resize_(size)
            if n_elements_absmax > ABSMAX_BUFFER.numel(): ABSMAX_BUFFER.resize_(n_elements_absmax)

            out = WEIGHT_BUFFER[:size].view(shape)
            out_absmax = ABSMAX_BUFFER[:n_elements_absmax]
        else:
            if out is None:
                out = torch_empty(shape, dtype = dtype, device = device, requires_grad = False)
            else:
                assert(out.shape == shape)
                assert(out.dtype == dtype)
            out_absmax = torch_empty(n_elements_absmax, dtype = torch_float32, device = device, requires_grad = False)
        pass

        # NF4 dequantization of statistics
        with torch_gpu_device(device):
            if is_double_quantized:
                ptr_out_absmax = get_ptr(out_absmax)
                cdequantize_blockwise_fp32(
                    get_ptr(code2), get_ptr(absmax), get_ptr(absmax2), ptr_out_absmax,
                    ctypes_c_int(blocksize2), ctypes_c_int(n_elements_absmax), XPU_STREAM
                )
                out_absmax += offset
            else:
                ptr_out_absmax = get_ptr(absmax)

            # Dequantize W
            fx = cdequantize_blockwise_fp16_nf4 if dtype == torch_float16 else \
                 cdequantize_blockwise_bf16_nf4
            fx(get_ptr(None), get_ptr(W), ptr_out_absmax, get_ptr(out),
               ctypes_c_int(blocksize), ctypes_c_int(out.numel()), XPU_STREAM,)
        pass
        # Careful returning transposed data
        is_transposed = (True if W.shape[0] == 1 else False)
        return out.t() if is_transposed else out
    pass
# NVIDIA GPU Default Logic
elif DEVICE_TYPE == "cuda" and HAS_CUDA_STREAM:
    @torch.inference_mode
    def fast_dequantize(W, quant_state = None, out = None, use_global_buffer = False):
        if quant_state is None: return W
        is_double_quantized = True
        if type(quant_state) is not list:
            # New quant_state as a class
            # https://github.com/TimDettmers/bitsandbytes/pull/763/files
            absmax    = quant_state.absmax
            shape     = quant_state.shape
            dtype     = quant_state.dtype
            blocksize = quant_state.blocksize
            offset    = quant_state.offset
            state2    = quant_state.state2
            is_double_quantized = state2 is not None
            if is_double_quantized:
                absmax2    = state2.absmax
                code2      = state2.code
                blocksize2 = state2.blocksize
        else:
            # Old quant_state as a list of lists
            absmax, shape, dtype, blocksize, compressed_stats, _, _ = quant_state
            offset, state2 = compressed_stats
            is_double_quantized = state2 is not None
            if is_double_quantized:
                absmax2, code2, blocksize2, _, _, _, _ = state2
        pass
        global CUDA_STREAMS
        device = W.device
        device_index = device.index
        CUDA_STREAM = CUDA_STREAMS[device_index]

        n_elements_absmax = absmax.numel()

        # Create weight matrix
        if use_global_buffer:

            # Use same buffers for faster inference
            size = shape[0]*shape[1]
            global WEIGHT_BUFFERS
            global ABSMAX_BUFFERS
            WEIGHT_BUFFER = WEIGHT_BUFFERS[device_index]
            ABSMAX_BUFFER = ABSMAX_BUFFERS[device_index]
            if WEIGHT_BUFFER is None:
                WEIGHT_BUFFERS[device_index] = WEIGHT_BUFFER = torch_empty(size, dtype = dtype, device = device, requires_grad = False)
                ABSMAX_BUFFERS[device_index] = ABSMAX_BUFFER = torch_empty(n_elements_absmax, dtype = torch_float32, device = device, requires_grad = False)

            if size > WEIGHT_BUFFER.numel(): WEIGHT_BUFFER.resize_(size)
            if n_elements_absmax > ABSMAX_BUFFER.numel(): ABSMAX_BUFFER.resize_(n_elements_absmax)

            out = WEIGHT_BUFFER[:size].view(shape)
            out_absmax = ABSMAX_BUFFER[:n_elements_absmax]
        else:
            if out is None:
                out = torch_empty(shape, dtype = dtype, device = device, requires_grad = False)
            else:
                assert(out.shape == shape)
                assert(out.dtype == dtype)
            out_absmax = torch_empty(n_elements_absmax, dtype = torch_float32, device = device, requires_grad = False)
        pass

        # NF4 dequantization of statistics
        with torch_gpu_device(device):
            if is_double_quantized:
                ptr_out_absmax = get_ptr(out_absmax)
                cdequantize_blockwise_fp32(
                    get_ptr(code2), get_ptr(absmax), get_ptr(absmax2), ptr_out_absmax,
                    ctypes_c_int(blocksize2), ctypes_c_int(n_elements_absmax), CUDA_STREAM
                )
                out_absmax += offset
            else:
                ptr_out_absmax = get_ptr(absmax)
            # Dequantize W
            fx = cdequantize_blockwise_fp16_nf4 if dtype == torch_float16 else \
                 cdequantize_blockwise_bf16_nf4
            fx(get_ptr(None), get_ptr(W), ptr_out_absmax, get_ptr(out),
               ctypes_c_int(blocksize), ctypes_c_int(out.numel()), CUDA_STREAM,)
        pass
        # Careful returning transposed data
        is_transposed = (True if W.shape[0] == 1 else False)
        return out.t() if is_transposed else out
    pass
else:
    @torch.inference_mode
    def fast_dequantize(W, quant_state = None, out = None, use_global_buffer = False):
        if quant_state is None: return W
        is_double_quantized = True
        if type(quant_state) is not list:
            # New quant_state as a class
            # https://github.com/TimDettmers/bitsandbytes/pull/763/files
            absmax    = quant_state.absmax
            shape     = quant_state.shape
            dtype     = quant_state.dtype
            blocksize = quant_state.blocksize
            offset    = quant_state.offset
            state2    = quant_state.state2
            is_double_quantized = state2 is not None
            if is_double_quantized:
                absmax2    = state2.absmax
                code2      = state2.code
                blocksize2 = state2.blocksize
        else:
            # Old quant_state as a list of lists
            absmax, shape, dtype, blocksize, compressed_stats, _, _ = quant_state
            offset, state2 = compressed_stats
            is_double_quantized = state2 is not None
            if is_double_quantized:
                absmax2, code2, blocksize2, _, _, _, _ = state2
        pass

        n_elements_absmax = absmax.numel()
        device = W.device

        # Create weight matrix
        if out is None:
            out = torch_empty(shape, dtype = dtype, device = device, requires_grad = False)
        else:
            assert(out.shape == shape)
            assert(out.dtype == dtype)
        out_absmax = torch_empty(n_elements_absmax, dtype = torch_float32, device = device, requires_grad = False)

        # Do dequantization
        if is_double_quantized:
            ptr_out_absmax = get_ptr(out_absmax)
            cdequantize_blockwise_fp32(
                get_ptr(code2), get_ptr(absmax), get_ptr(absmax2), ptr_out_absmax,
                ctypes_c_int(blocksize2), ctypes_c_int(n_elements_absmax),
            )
            out_absmax += offset
        else:
            ptr_out_absmax = get_ptr(absmax)

        fx = cdequantize_blockwise_fp16_nf4 if dtype == torch_float16 else \
             cdequantize_blockwise_bf16_nf4
        fx(get_ptr(None), get_ptr(W), ptr_out_absmax, get_ptr(out),
           ctypes_c_int(blocksize), ctypes_c_int(out.numel()),)

        # Careful returning transposed data
        is_transposed = (True if W.shape[0] == 1 else False)
        return out.t() if is_transposed else out
    pass
pass


# INTEL GPU Specific Logic
if  DEVICE_TYPE == "xpu" and HAS_XPU_STREAM:
    def fast_gemv(X, W, quant_state, out = None):
        if quant_state is None: return torch_matmul(X, W, out = out)
        # For fast X @ W where seq_len == 1
        # From https://github.com/TimDettmers/bitsandbytes/blob/main/bitsandbytes/functional.py#L1469
        _, q_len, hd = X.shape
        # assert(q_len == 1)
        is_double_quantized = True
        if type(quant_state) is not list:
            # https://github.com/TimDettmers/bitsandbytes/pull/763/files
            absmax    = quant_state.absmax
            shape     = quant_state.shape
            dtype     = quant_state.dtype
            blocksize = quant_state.blocksize
            stats     = quant_state.code
            offset    = quant_state.offset
            state2    = quant_state.state2
            is_double_quantized = state2 is not None
            if is_double_quantized:
                absmax2    = state2.absmax
                code2      = state2.code
                blocksize2 = state2.blocksize
        else:
            absmax, shape, dtype, blocksize, compressed_stats, quant_type, stats = quant_state
            offset, state2 = compressed_stats
            is_double_quantized = state2 is not None
            if is_double_quantized:
                absmax2, code2, blocksize2, _, _, _, _ = state2
        pass
        global XPU_STREAMS
        device = W.device
        device_index = device.index
        XPU_STREAM = XPU_STREAMS[device_index]

        # assert(dtype == X.dtype)
        bout = shape[0]

        if out is None:
            out = torch_empty((1, 1, bout,), dtype = dtype, device = device)
        # else:
        #     assert(out.shape == (1, 1, bout,))
        # pass

        n = 1
        m = shape[0]
        k = shape[1]
        lda = shape[0]
        ldc = shape[0]
        ldb = (hd+1)//2
        m = ctypes_c_int32(m)
        n = ctypes_c_int32(n)
        k = ctypes_c_int32(k)
        lda = ctypes_c_int32(lda)
        ldb = ctypes_c_int32(ldb)
        ldc = ctypes_c_int32(ldc)

        with torch_gpu_device(device):
            if is_double_quantized:
                df = torch_empty(absmax.shape, dtype = torch_float32, device = device)
                cdequantize_blockwise_fp32(
                    get_ptr(code2), get_ptr(absmax), get_ptr(absmax2), get_ptr(df),
                    ctypes_c_int(blocksize2), ctypes_c_int(df.numel()), XPU_STREAM,
                )
                df += offset
                absmax = df

            fx = cgemm_4bit_inference_naive_fp16 if dtype == torch_float16 else \
                 cgemm_4bit_inference_naive_bf16

            blocksize = ctypes_c_int32(blocksize)
            fx(m, n, k, get_ptr(X), get_ptr(W), get_ptr(absmax), get_ptr(stats), get_ptr(out),
               lda, ldb, ldc, blocksize, XPU_STREAM,)
        pass

        return out
    pass
elif DEVICE_TYPE == "cuda" and HAS_CUDA_STREAM:
    def fast_gemv(X, W, quant_state, out = None):
        if quant_state is None: return torch_matmul(X, W, out = out)
        # For fast X @ W where seq_len == 1
        # From https://github.com/TimDettmers/bitsandbytes/blob/main/bitsandbytes/functional.py#L1469
        _, q_len, hd = X.shape
        # assert(q_len == 1)
        is_double_quantized = True

        if type(quant_state) is not list:
            # https://github.com/TimDettmers/bitsandbytes/pull/763/files
            absmax    = quant_state.absmax
            shape     = quant_state.shape
            dtype     = quant_state.dtype
            blocksize = quant_state.blocksize
            stats     = quant_state.code
            offset    = quant_state.offset
            state2    = quant_state.state2
            is_double_quantized = state2 is not None
            if is_double_quantized:
                absmax2    = state2.absmax
                code2      = state2.code
                blocksize2 = state2.blocksize
        else:
            absmax, shape, dtype, blocksize, compressed_stats, quant_type, stats = quant_state
            offset, state2 = compressed_stats
            is_double_quantized = state2 is not None
            if is_double_quantized:
                absmax2, code2, blocksize2, _, _, _, _ = state2
        pass
        global CUDA_STREAMS
        device = W.device
        device_index = device.index
        CUDA_STREAM = CUDA_STREAMS[device_index]

        # assert(dtype == X.dtype)
        bout = shape[0]

        if out is None:
            out = torch_empty((1, 1, bout,), dtype = dtype, device = device)
        # else:
        #     assert(out.shape == (1, 1, bout,))
        # pass

        n = 1
        m = shape[0]
        k = shape[1]
        lda = shape[0]
        ldc = shape[0]
        ldb = (hd+1)//2
        m = ctypes_c_int32(m)
        n = ctypes_c_int32(n)
        k = ctypes_c_int32(k)
        lda = ctypes_c_int32(lda)
        ldb = ctypes_c_int32(ldb)
        ldc = ctypes_c_int32(ldc)

        with torch_gpu_device(device):
            if is_double_quantized:
                df = torch_empty(absmax.shape, dtype = torch_float32, device = device)
                cdequantize_blockwise_fp32(
                    get_ptr(code2), get_ptr(absmax), get_ptr(absmax2), get_ptr(df),
                    ctypes_c_int(blocksize2), ctypes_c_int(df.numel()), CUDA_STREAM,
                )
                df += offset
                absmax = df

            fx = cgemm_4bit_inference_naive_fp16 if dtype == torch_float16 else \
                 cgemm_4bit_inference_naive_bf16

            blocksize = ctypes_c_int32(blocksize)
            fx(m, n, k, get_ptr(X), get_ptr(W), get_ptr(absmax), get_ptr(stats), get_ptr(out),
               lda, ldb, ldc, blocksize, CUDA_STREAM,)
        pass

        return out
    pass
else:
    def fast_gemv(X, W, quant_state, out = None):
        if quant_state is None: return torch.matmul(X, W, out = out)
        # For fast X @ W where seq_len == 1
        # From https://github.com/TimDettmers/bitsandbytes/blob/main/bitsandbytes/functional.py#L1469
        _, q_len, hd = X.shape
        # assert(q_len == 1)
        is_double_quantized = True

        if type(quant_state) is not list:
            # https://github.com/TimDettmers/bitsandbytes/pull/763/files
            absmax     = quant_state.absmax
            shape      = quant_state.shape
            dtype      = quant_state.dtype
            blocksize  = quant_state.blocksize
            stats      = quant_state.code
            offset     = quant_state.offset
            state2     = quant_state.state2
            is_double_quantized = state2 is not None
            if is_double_quantized:
                absmax2    = state2.absmax
                code2      = state2.code
                blocksize2 = state2.blocksize
        else:
            absmax, shape, dtype, blocksize, compressed_stats, quant_type, stats = quant_state
            offset, state2 = compressed_stats
            is_double_quantized = state2 is not None
            if is_double_quantized:
                absmax2, code2, blocksize2, _, _, _, _ = state2
        pass
        # assert(dtype == X.dtype)
        bout = shape[0]
        device = W.device

        if out is None:
            out = torch_empty((1, 1, bout,), dtype = dtype, device = device)
        # else:
        #     assert(out.shape == (1, 1, bout,))
        # pass

        n = 1
        m = shape[0]
        k = shape[1]
        lda = shape[0]
        ldc = shape[0]
        ldb = (hd+1)//2
        m = ctypes_c_int32(m)
        n = ctypes_c_int32(n)
        k = ctypes_c_int32(k)
        lda = ctypes_c_int32(lda)
        ldb = ctypes_c_int32(ldb)
        ldc = ctypes_c_int32(ldc)

        if is_double_quantized:
            df = torch_empty(absmax.shape, dtype = torch_float32, device = device)
            cdequantize_blockwise_fp32(
                get_ptr(code2), get_ptr(absmax), get_ptr(absmax2), get_ptr(df),
                ctypes_c_int(blocksize2), ctypes_c_int(df.numel()),
            )
            df += offset
            absmax = df

        fx = cgemm_4bit_inference_naive_fp16 if dtype == torch_float16 else \
             cgemm_4bit_inference_naive_bf16

        blocksize = ctypes_c_int32(blocksize)
        fx(m, n, k, get_ptr(X), get_ptr(W), get_ptr(absmax), get_ptr(stats), get_ptr(out),
           lda, ldb, ldc, blocksize,)

        return out
    pass
pass


def fast_linear_forward(proj, X, temp_lora = None, out = None):

    W, W_quant, lora_A, lora_B, lora_S, bias = get_lora_parameters_bias(proj)
    bsz, q_len, in_dim = X.shape
    if q_len != 1: return matmul_lora(X, W, W_quant, lora_A, lora_B, lora_S)

    if W_quant is None:
        out = torch_matmul(X, W.t(), out = out)
    elif bsz == 1 and q_len == 1:
        out = fast_gemv(X, W, W_quant, out = out)
    else:
        W = fast_dequantize(W.t(), W_quant, use_global_buffer = True)
        out = torch_matmul(X, W, out = out)
    pass

    # Add in LoRA weights
    if lora_A is not None:
        out_dim = out.shape[2]
        dtype = X.dtype

        if not hasattr(lora_A, "_fast_lora"):
            lora_A._fast_lora = lora_A.to(dtype)
            lora_B._fast_lora = lora_B.to(dtype)
        pass

        if bsz == 1:
            out = out.view(out_dim)
            temp_lora = torch_mv(lora_A._fast_lora, X.ravel(), out = temp_lora)
            out.addmv_(lora_B._fast_lora, temp_lora, alpha = lora_S)
        else:
            out = out.view(bsz, out_dim)
            temp_lora = torch_mm(X.view(bsz, in_dim), lora_A._fast_lora.t(), out = temp_lora)
            out.addmm_(temp_lora, lora_B._fast_lora.t(), alpha = lora_S)
        pass
        out = out.view(bsz, 1, out_dim)
    pass

    if bias is not None: out += bias

    return out
pass


def matmul_lora(X, W, W_quant, A, B, s, out = None):
    dtype = X.dtype
    W = fast_dequantize(W.t(), W_quant, use_global_buffer = True)

    if X.dim() == 3:
        batch, seq_len, d = X.shape
        X = X.view(-1, X.shape[-1])
        reshape = True
    else:
        reshape = False
    pass
    out = torch_matmul(X, W, out = out)
    if W_quant is not None: del W

    if A is not None:
        # LoRA is enabled
        A, B = A.t(), B.t()
        XA = torch_matmul(X, A.to(dtype))
        out.addmm_(XA, B.to(dtype), alpha = s)
        # out += (X @ A.to(dtype)) @ (s * B.to(dtype))
    pass

    return out.view(batch, seq_len, -1) if reshape else out
pass<|MERGE_RESOLUTION|>--- conflicted
+++ resolved
@@ -88,65 +88,6 @@
     get_ptr = bnb.functional.get_ptr
 pass
 
-<<<<<<< HEAD
-from unsloth import devices
-
-# https://github.com/bitsandbytes-foundation/bitsandbytes/pull/1330/files
-HAS_CUDA_STREAM = False
-global CUDA_STREAM
-CUDA_STREAM = None
-if not devices.has_mps:
-    import bitsandbytes as bnb
-    import ctypes
-    HAS_CUDA_STREAM = Version(bnb.__version__) > Version("0.43.3")
-    get_ptr = bnb.functional.get_ptr
-    
-    if torch.cuda.device_count() > 1:
-        torch_cuda_device = torch.cuda.device
-    else:
-        from contextlib import nullcontext
-        def torch_cuda_device(device): return nullcontext()
-    pass
-    _cuda_getCurrentRawStream = torch._C._cuda_getCurrentRawStream
-    c_void_p = ctypes.c_void_p
-    def _get_tensor_stream(tensor: torch_Tensor) -> c_void_p:
-        return c_void_p(_cuda_getCurrentRawStream(tensor.device.index))
-    pass
-
-    # Get array of CUDA streams and other buffers
-    global CUDA_STREAMS
-    global WEIGHT_BUFFERS
-    global ABSMAX_BUFFERS
-
-    _CUDA_STREAMS = {
-        (index := torch.cuda.device(i).idx) : ctypes.c_void_p(torch._C._cuda_getCurrentRawStream(index))
-        for i in range(torch.cuda.device_count())
-    }
-    CUDA_STREAMS   = [None] * (max(_CUDA_STREAMS.keys()) + 1)
-    WEIGHT_BUFFERS = [None] * (max(_CUDA_STREAMS.keys()) + 1)
-    ABSMAX_BUFFERS = [None] * (max(_CUDA_STREAMS.keys()) + 1)
-    for k, v in _CUDA_STREAMS.items(): CUDA_STREAMS[k] = v
-    CUDA_STREAMS = tuple(CUDA_STREAMS)
-    del _CUDA_STREAMS
-
-    # Bitsandbytes operations
-    ctypes_c_int   = ctypes.c_int
-    ctypes_c_int32 = ctypes.c_int32
-    cdequantize_blockwise_fp32      = bnb.functional.lib.cdequantize_blockwise_fp32
-    cdequantize_blockwise_fp16_nf4  = bnb.functional.lib.cdequantize_blockwise_fp16_nf4
-    cdequantize_blockwise_bf16_nf4  = bnb.functional.lib.cdequantize_blockwise_bf16_nf4
-    cgemm_4bit_inference_naive_fp16 = bnb.functional.lib.cgemm_4bit_inference_naive_fp16
-    cgemm_4bit_inference_naive_bf16 = bnb.functional.lib.cgemm_4bit_inference_naive_bf16
-    torch_mm = torch.mm
-    torch_mv = torch.mv
-    torch_matmul = torch.matmul
-    torch_addmm  = torch.addmm
-    torch_empty  = torch.empty
-
-    def QUANT_STATE(W): return getattr(W, "quant_state", None)
-
-
-=======
 if DEVICE_COUNT > 1:
     if DEVICE_TYPE == "cuda":
         torch_gpu_device = torch.cuda.device
@@ -241,7 +182,6 @@
 torch_float32 = torch.float32
 
 def QUANT_STATE(W): return getattr(W, "quant_state", None)
->>>>>>> 0eb61fbe
 
 def get_lora_parameters(proj):
     # For DPO or disabled adapters
