# Copyright 2023-present Daniel Han-Chen & the Unsloth team. All rights reserved.
#
# Licensed under the Apache License, Version 2.0 (the "License");
# you may not use this file except in compliance with the License.
# You may obtain a copy of the License at
#
#     http://www.apache.org/licenses/LICENSE-2.0
#
# Unless required by applicable law or agreed to in writing, software
# distributed under the License is distributed on an "AS IS" BASIS,
# WITHOUT WARRANTIES OR CONDITIONS OF ANY KIND, either express or implied.
# See the License for the specific language governing permissions and
# limitations under the License.

<<<<<<< HEAD
from unsloth import devices
if not devices.has_mps:
    from .llama   import FastLlamaModel
    from .loader  import FastLanguageModel, FastVisionModel, FastTextModel, FastModel
    from .mistral import FastMistralModel
    from .qwen2   import FastQwen2Model
    from .granite import FastGraniteModel
    from .dpo     import PatchDPOTrainer, PatchKTOTrainer
    from ._utils  import is_bfloat16_supported, __version__
    from .rl      import PatchFastRL, vLLMSamplingParams
=======
from .llama     import FastLlamaModel
from .loader    import FastLanguageModel, FastVisionModel, FastTextModel, FastModel
from .mistral   import FastMistralModel
from .qwen2     import FastQwen2Model
from .qwen3     import FastQwen3Model
from .qwen3_moe import FastQwen3MoeModel
from .granite   import FastGraniteModel
from .dpo       import PatchDPOTrainer, PatchKTOTrainer
from ._utils    import is_bfloat16_supported, __version__
from .rl        import PatchFastRL, vLLMSamplingParams
>>>>>>> 7e1b5316
<|MERGE_RESOLUTION|>--- conflicted
+++ resolved
@@ -12,26 +12,15 @@
 # See the License for the specific language governing permissions and
 # limitations under the License.
 
-<<<<<<< HEAD
 from unsloth import devices
 if not devices.has_mps:
     from .llama   import FastLlamaModel
     from .loader  import FastLanguageModel, FastVisionModel, FastTextModel, FastModel
     from .mistral import FastMistralModel
     from .qwen2   import FastQwen2Model
+    from .qwen3     import FastQwen3Model
+    from .qwen3_moe import FastQwen3MoeModel
     from .granite import FastGraniteModel
     from .dpo     import PatchDPOTrainer, PatchKTOTrainer
     from ._utils  import is_bfloat16_supported, __version__
-    from .rl      import PatchFastRL, vLLMSamplingParams
-=======
-from .llama     import FastLlamaModel
-from .loader    import FastLanguageModel, FastVisionModel, FastTextModel, FastModel
-from .mistral   import FastMistralModel
-from .qwen2     import FastQwen2Model
-from .qwen3     import FastQwen3Model
-from .qwen3_moe import FastQwen3MoeModel
-from .granite   import FastGraniteModel
-from .dpo       import PatchDPOTrainer, PatchKTOTrainer
-from ._utils    import is_bfloat16_supported, __version__
-from .rl        import PatchFastRL, vLLMSamplingParams
->>>>>>> 7e1b5316
+    from .rl      import PatchFastRL, vLLMSamplingParams