--- conflicted
+++ resolved
@@ -102,7 +102,6 @@
     patch_unsloth_smart_gradient_checkpointing,
     unpatch_unsloth_smart_gradient_checkpointing,
 )
-<<<<<<< HEAD
 if not devices.has_mps:
     from unsloth_zoo.loss_utils import (
         HAS_CUT_CROSS_ENTROPY,
@@ -119,28 +118,11 @@
     from unsloth_zoo.training_utils import (
         prepare_model_for_training,
     )
-=======
-from unsloth_zoo.loss_utils import (
-    HAS_CUT_CROSS_ENTROPY,
-    fused_linear_cross_entropy,
-    _unsloth_get_batch_samples,
-)
-from unsloth_zoo.vision_utils import (
-    process_vision_info,
-)
-from unsloth_zoo.compiler import (
-    get_transformers_model_type,
-    unsloth_compile_transformers as _unsloth_compile_transformers,
-)
-from unsloth_zoo.training_utils import (
-    prepare_model_for_training,
-)
-from unsloth_zoo.temporary_patches import (
-    TEMPORARY_PATCHES,
-)
-for temporary_patch in TEMPORARY_PATCHES:
-    temporary_patch()
->>>>>>> fe04c014
+    from unsloth_zoo.temporary_patches import (
+        TEMPORARY_PATCHES,
+    )
+    for temporary_patch in TEMPORARY_PATCHES:
+        temporary_patch()
 
 # =============================================
 # Disable some warnings which can get annoying
