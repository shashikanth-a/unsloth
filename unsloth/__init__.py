--- conflicted
+++ resolved
@@ -62,285 +62,13 @@
 from importlib.metadata import version as importlib_version
 from importlib.metadata import PackageNotFoundError
 
-# Check for unsloth_zoo
-try:
-    unsloth_zoo_version = importlib_version("unsloth_zoo")
-    if Version(unsloth_zoo_version) < Version("2025.11.2"):
-        print(
-            "Unsloth: Please update Unsloth and Unsloth-Zoo to the latest version!\n"
-            "Do this via `pip install --upgrade --force-reinstall --no-cache-dir --no-deps unsloth unsloth_zoo`"
-        )
-        # if os.environ.get("UNSLOTH_DISABLE_AUTO_UPDATES", "0") == "0":
-        #     try:
-        #         os.system("pip install --upgrade --no-cache-dir --no-deps unsloth_zoo")
-        #     except:
-        #         try:
-        #             os.system("pip install --upgrade --no-cache-dir --no-deps --user unsloth_zoo")
-        #         except:
-        #             raise ImportError("Unsloth: Please update unsloth_zoo via `pip install --upgrade --no-cache-dir --no-deps unsloth_zoo`")
-    import unsloth_zoo
-except PackageNotFoundError:
-    raise ImportError(
-        f"Unsloth: Please install unsloth_zoo via `pip install unsloth_zoo` then retry!"
-    )
-except:
-    raise
-del PackageNotFoundError, importlib_version
-
-# Try importing PyTorch and check version
-try:
-    import torch
-except ModuleNotFoundError:
-    raise ImportError(
-        "Unsloth: Pytorch is not installed. Go to https://pytorch.org/.\n"
-        "We have some installation instructions on our Github page."
-    )
-<<<<<<< HEAD
-except Exception as exception:
-    raise exception
-pass
-
-@functools.cache
-def is_hip():
-    return bool(getattr(getattr(torch, "version", None), "hip", None))
-pass
-
-@functools.cache
-def get_device_type():
-    if hasattr(torch, "cuda") and torch.cuda.is_available():
-        if is_hip():
-            return "hip"
-        return "cuda"
-    elif hasattr(torch, "xpu") and torch.xpu.is_available():
-        return "xpu"
-    elif devices.has_mps:
-        return "mps"
-    raise NotImplementedError("Unsloth currently only works on NVIDIA GPUs and Intel GPUs.")
-pass
-DEVICE_TYPE : str = get_device_type()
-
-@functools.cache
-def get_device_count():
-    if DEVICE_TYPE in ("cuda", "hip"):
-        return torch.cuda.device_count()
-    elif DEVICE_TYPE == "xpu":
-        return torch.xpu.device_count()
-    else:
-        return 1
-pass
-=======
-except:
-    raise
->>>>>>> d1e312dc
-
-from unsloth_zoo.device_type import (
-    is_hip,
-    get_device_type,
-    DEVICE_TYPE,
-    DEVICE_TYPE_TORCH,
-    DEVICE_COUNT,
-    ALLOW_PREQUANTIZED_MODELS,
-)
-
-# Fix other issues
-from .import_fixes import (
-    fix_xformers_performance_issue,
-    fix_vllm_aimv2_issue,
-    fix_vllm_guided_decoding_params,
-    ignore_logger_messages,
-    patch_ipykernel_hf_xet,
-    patch_trackio,
-    patch_datasets,
-)
-
-fix_xformers_performance_issue()
-fix_vllm_aimv2_issue()
-fix_vllm_guided_decoding_params()
-ignore_logger_messages()
-patch_ipykernel_hf_xet()
-patch_trackio()
-patch_datasets()
-
-del fix_xformers_performance_issue
-del fix_vllm_aimv2_issue
-del fix_vllm_guided_decoding_params
-del ignore_logger_messages
-del patch_ipykernel_hf_xet
-del patch_trackio
-del patch_datasets
-
-# Torch 2.4 has including_emulation
-if DEVICE_TYPE == "cuda":
-    major_version, minor_version = torch.cuda.get_device_capability()
-    SUPPORTS_BFLOAT16 = major_version >= 8
-
-    old_is_bf16_supported = torch.cuda.is_bf16_supported
-    if "including_emulation" in str(inspect.signature(old_is_bf16_supported)):
-
-        def is_bf16_supported(including_emulation = False):
-            return old_is_bf16_supported(including_emulation)
-
-        torch.cuda.is_bf16_supported = is_bf16_supported
-    else:
-
-        def is_bf16_supported():
-            return SUPPORTS_BFLOAT16
-
-        torch.cuda.is_bf16_supported = is_bf16_supported
-    del major_version, minor_version
-elif DEVICE_TYPE == "hip":
-    SUPPORTS_BFLOAT16 = torch.cuda.is_bf16_supported()
-elif DEVICE_TYPE == "xpu":
-    # torch.xpu.is_bf16_supported() does not have including_emulation
-    # set SUPPORTS_BFLOAT16 as torch.xpu.is_bf16_supported()
-    SUPPORTS_BFLOAT16 = torch.xpu.is_bf16_supported()
-
-# For Gradio HF Spaces?
-# if "SPACE_AUTHOR_NAME" not in os.environ and "SPACE_REPO_NAME" not in os.environ:
-<<<<<<< HEAD
-
-
-# Try loading bitsandbytes and triton
-if not devices.has_mps:
-    import triton
-    if DEVICE_TYPE == "cuda":
-        libcuda_dirs = lambda: None
-        if Version(triton.__version__) >= Version("3.0.0"):
-            try: from triton.backends.nvidia.driver import libcuda_dirs
-            except: pass
-        else: from triton.common.build import libcuda_dirs
-
-        # Try loading bitsandbytes and triton
-        import bitsandbytes as bnb
-        try:
-=======
-import triton
-
-if DEVICE_TYPE == "cuda":
-    libcuda_dirs = lambda: None
-    if Version(triton.__version__) >= Version("3.0.0"):
-        try:
-            from triton.backends.nvidia.driver import libcuda_dirs
-        except:
-            pass
-    else:
-        from triton.common.build import libcuda_dirs
-
-    # Try loading bitsandbytes and triton
-    try:
-        import bitsandbytes as bnb
-    except:
-        print(
-            "Unsloth: `bitsandbytes` is not installed - 4bit QLoRA unallowed, but 16bit and full finetuning works!"
-        )
-        bnb = None
-    try:
-        cdequantize_blockwise_fp32 = bnb.functional.lib.cdequantize_blockwise_fp32
-        libcuda_dirs()
-    except:
-        warnings.warn("Unsloth: Running `ldconfig /usr/lib64-nvidia` to link CUDA.")
-
-        if os.path.exists("/usr/lib64-nvidia"):
-            os.system("ldconfig /usr/lib64-nvidia")
-        elif os.path.exists("/usr/local"):
-            # Sometimes bitsandbytes cannot be linked properly in Runpod for example
-            possible_cudas = (
-                subprocess.check_output(["ls", "-al", "/usr/local"])
-                .decode("utf-8")
-                .split("\n")
-            )
-            find_cuda = re.compile(r"[\s](cuda\-[\d\.]{2,})$")
-            possible_cudas = [find_cuda.search(x) for x in possible_cudas]
-            possible_cudas = [x.group(1) for x in possible_cudas if x is not None]
-
-            # Try linking cuda folder, or everything in local
-            if len(possible_cudas) == 0:
-                os.system("ldconfig /usr/local/")
-            else:
-                find_number = re.compile(r"([\d\.]{2,})")
-                latest_cuda = np.argsort(
-                    [float(find_number.search(x).group(1)) for x in possible_cudas]
-                )[::-1][0]
-                latest_cuda = possible_cudas[latest_cuda]
-                os.system(f"ldconfig /usr/local/{latest_cuda}")
-                del find_number, latest_cuda
-            del possible_cudas, find_cuda
-
-        if bnb is not None:
-            importlib.reload(bnb)
-        importlib.reload(triton)
-        try:
-            libcuda_dirs = lambda: None
-            if Version(triton.__version__) >= Version("3.0.0"):
-                try:
-                    from triton.backends.nvidia.driver import libcuda_dirs
-                except:
-                    pass
-            else:
-                from triton.common.build import libcuda_dirs
->>>>>>> d1e312dc
-            cdequantize_blockwise_fp32 = bnb.functional.lib.cdequantize_blockwise_fp32
-            libcuda_dirs()
-        except:
-            warnings.warn(
-<<<<<<< HEAD
-                "Unsloth: Running `ldconfig /usr/lib64-nvidia` to link CUDA."\
-            )
-    
-            if os.path.exists("/usr/lib64-nvidia"):
-                os.system("ldconfig /usr/lib64-nvidia")
-            elif os.path.exists("/usr/local"):
-                # Sometimes bitsandbytes cannot be linked properly in Runpod for example
-                possible_cudas = subprocess.check_output(["ls", "-al", "/usr/local"]).decode("utf-8").split("\n")
-                find_cuda = re.compile(r"[\s](cuda\-[\d\.]{2,})$")
-                possible_cudas = [find_cuda.search(x) for x in possible_cudas]
-                possible_cudas = [x.group(1) for x in possible_cudas if x is not None]
-
-
-                # Try linking cuda folder, or everything in local
-                if len(possible_cudas) == 0:
-                    os.system("ldconfig /usr/local/")
-                else:
-                    find_number = re.compile(r"([\d\.]{2,})")
-                    latest_cuda = np.argsort([float(find_number.search(x).group(1)) for x in possible_cudas])[::-1][0]
-                    latest_cuda = possible_cudas[latest_cuda]
-                    os.system(f"ldconfig /usr/local/{latest_cuda}")
-            pass
-        
-            importlib.reload(bnb)
-            importlib.reload(triton)
-            try:
-                libcuda_dirs = lambda: None
-                if Version(triton.__version__) >= Version("3.0.0"):
-                    try: from triton.backends.nvidia.driver import libcuda_dirs
-                    except: pass
-                else: from triton.common.build import libcuda_dirs
-                cdequantize_blockwise_fp32 = bnb.functional.lib.cdequantize_blockwise_fp32
-                libcuda_dirs()
-            except:
-                warnings.warn(
-                    "Unsloth: CUDA is not linked properly.\n"\
-                    "Try running `python -m bitsandbytes` then `python -m xformers.info`\n"\
-                    "We tried running `ldconfig /usr/lib64-nvidia` ourselves, but it didn't work.\n"\
-                    "You need to run in your terminal `sudo ldconfig /usr/lib64-nvidia` yourself, then import Unsloth.\n"\
-                    "Also try `sudo ldconfig /usr/local/cuda-xx.x` - find the latest cuda version.\n"\
-                    "Unsloth will still run for now, but maybe it might crash - let's hope it works!"
-                )
-        pass
-    elif DEVICE_TYPE == "hip":
-        # NO-OP for rocm device
-        pass
-    elif DEVICE_TYPE == "xpu":
-        # currently intel xpu will not support bnb, will add support in the future
-        # TODO: check triton for intel installed properly.
-        pass
-
+if not devices.has_mps:
     # Check for unsloth_zoo
     try:
         unsloth_zoo_version = importlib_version("unsloth_zoo")
-        if Version(unsloth_zoo_version) < Version("2025.9.6"):
+        if Version(unsloth_zoo_version) < Version("2025.11.2"):
             print(
-                "Unsloth: Please update Unsloth and Unsloth-Zoo to the latest version!\n"\
+                "Unsloth: Please update Unsloth and Unsloth-Zoo to the latest version!\n"
                 "Do this via `pip install --upgrade --force-reinstall --no-cache-dir --no-deps unsloth unsloth_zoo`"
             )
             # if os.environ.get("UNSLOTH_DISABLE_AUTO_UPDATES", "0") == "0":
@@ -352,9 +80,176 @@
             #         except:
             #             raise ImportError("Unsloth: Please update unsloth_zoo via `pip install --upgrade --no-cache-dir --no-deps unsloth_zoo`")
         import unsloth_zoo
+    except PackageNotFoundError:
+        raise ImportError(
+            f"Unsloth: Please install unsloth_zoo via `pip install unsloth_zoo` then retry!"
+        )
     except:
-        raise ImportError("Unsloth: Please install unsloth_zoo via `pip install unsloth_zoo`")
-    pass
+        raise
+    del PackageNotFoundError, importlib_version
+
+# Try importing PyTorch and check version
+try:
+    import torch
+except ModuleNotFoundError:
+    raise ImportError(
+        "Unsloth: Pytorch is not installed. Go to https://pytorch.org/.\n"
+        "We have some installation instructions on our Github page."
+    )
+except:
+    raise
+
+if not devices.has_mps:
+    from unsloth_zoo.device_type import (
+        is_hip,
+        get_device_type,
+        DEVICE_TYPE,
+        DEVICE_TYPE_TORCH,
+        DEVICE_COUNT,
+        ALLOW_PREQUANTIZED_MODELS,
+    )
+
+# Fix other issues
+from .import_fixes import (
+    fix_xformers_performance_issue,
+    fix_vllm_aimv2_issue,
+    fix_vllm_guided_decoding_params,
+    ignore_logger_messages,
+    patch_ipykernel_hf_xet,
+    patch_trackio,
+    patch_datasets,
+)
+
+fix_xformers_performance_issue()
+fix_vllm_aimv2_issue()
+fix_vllm_guided_decoding_params()
+ignore_logger_messages()
+patch_ipykernel_hf_xet()
+patch_trackio()
+patch_datasets()
+
+del fix_xformers_performance_issue
+del fix_vllm_aimv2_issue
+del fix_vllm_guided_decoding_params
+del ignore_logger_messages
+del patch_ipykernel_hf_xet
+del patch_trackio
+del patch_datasets
+
+if not devices.has_mps:
+    # Torch 2.4 has including_emulation
+    if DEVICE_TYPE == "cuda":
+        major_version, minor_version = torch.cuda.get_device_capability()
+        SUPPORTS_BFLOAT16 = major_version >= 8
+
+        old_is_bf16_supported = torch.cuda.is_bf16_supported
+        if "including_emulation" in str(inspect.signature(old_is_bf16_supported)):
+
+            def is_bf16_supported(including_emulation = False):
+                return old_is_bf16_supported(including_emulation)
+
+            torch.cuda.is_bf16_supported = is_bf16_supported
+        else:
+
+            def is_bf16_supported():
+                return SUPPORTS_BFLOAT16
+
+            torch.cuda.is_bf16_supported = is_bf16_supported
+        del major_version, minor_version
+    elif DEVICE_TYPE == "hip":
+        SUPPORTS_BFLOAT16 = torch.cuda.is_bf16_supported()
+    elif DEVICE_TYPE == "xpu":
+        # torch.xpu.is_bf16_supported() does not have including_emulation
+        # set SUPPORTS_BFLOAT16 as torch.xpu.is_bf16_supported()
+        SUPPORTS_BFLOAT16 = torch.xpu.is_bf16_supported()
+
+# For Gradio HF Spaces?
+# if "SPACE_AUTHOR_NAME" not in os.environ and "SPACE_REPO_NAME" not in os.environ:
+if not devices.has_mps:
+    import triton
+
+    if DEVICE_TYPE == "cuda":
+        libcuda_dirs = lambda: None
+        if Version(triton.__version__) >= Version("3.0.0"):
+            try:
+                from triton.backends.nvidia.driver import libcuda_dirs
+            except:
+                pass
+        else:
+            from triton.common.build import libcuda_dirs
+
+        # Try loading bitsandbytes and triton
+        try:
+            import bitsandbytes as bnb
+        except:
+            print(
+                "Unsloth: `bitsandbytes` is not installed - 4bit QLoRA unallowed, but 16bit and full finetuning works!"
+            )
+            bnb = None
+        try:
+            cdequantize_blockwise_fp32 = bnb.functional.lib.cdequantize_blockwise_fp32
+            libcuda_dirs()
+        except:
+            warnings.warn("Unsloth: Running `ldconfig /usr/lib64-nvidia` to link CUDA.")
+
+            if os.path.exists("/usr/lib64-nvidia"):
+                os.system("ldconfig /usr/lib64-nvidia")
+            elif os.path.exists("/usr/local"):
+                # Sometimes bitsandbytes cannot be linked properly in Runpod for example
+                possible_cudas = (
+                    subprocess.check_output(["ls", "-al", "/usr/local"])
+                    .decode("utf-8")
+                    .split("\n")
+                )
+                find_cuda = re.compile(r"[\s](cuda\-[\d\.]{2,})$")
+                possible_cudas = [find_cuda.search(x) for x in possible_cudas]
+                possible_cudas = [x.group(1) for x in possible_cudas if x is not None]
+
+                # Try linking cuda folder, or everything in local
+                if len(possible_cudas) == 0:
+                    os.system("ldconfig /usr/local/")
+                else:
+                    find_number = re.compile(r"([\d\.]{2,})")
+                    latest_cuda = np.argsort(
+                        [float(find_number.search(x).group(1)) for x in possible_cudas]
+                    )[::-1][0]
+                    latest_cuda = possible_cudas[latest_cuda]
+                    os.system(f"ldconfig /usr/local/{latest_cuda}")
+                    del find_number, latest_cuda
+                del possible_cudas, find_cuda
+
+            if bnb is not None:
+                importlib.reload(bnb)
+            importlib.reload(triton)
+            try:
+                libcuda_dirs = lambda: None
+                if Version(triton.__version__) >= Version("3.0.0"):
+                    try:
+                        from triton.backends.nvidia.driver import libcuda_dirs
+                    except:
+                        pass
+                else:
+                    from triton.common.build import libcuda_dirs
+                cdequantize_blockwise_fp32 = bnb.functional.lib.cdequantize_blockwise_fp32
+                libcuda_dirs()
+            except:
+                warnings.warn(
+                    "Unsloth: CUDA is not linked properly.\n"
+                    "Try running `python -m bitsandbytes` then `python -m xformers.info`\n"
+                    "We tried running `ldconfig /usr/lib64-nvidia` ourselves, but it didn't work.\n"
+                    "You need to run in your terminal `sudo ldconfig /usr/lib64-nvidia` yourself, then import Unsloth.\n"
+                    "Also try `sudo ldconfig /usr/local/cuda-xx.x` - find the latest cuda version.\n"
+                    "Unsloth will still run for now, but maybe it might crash - let's hope it works!"
+                )
+        del libcuda_dirs
+    elif DEVICE_TYPE == "hip":
+        # NO-OP for rocm device
+        pass
+    elif DEVICE_TYPE == "xpu":
+        import bitsandbytes as bnb
+
+        # TODO: check triton for intel installed properly.
+        pass
 
 if not devices.has_mps:
     from .models import *
@@ -363,39 +258,14 @@
     from .chat_templates import *
     from .tokenizer_utils import *
     from .trainer import *
-=======
-                "Unsloth: CUDA is not linked properly.\n"
-                "Try running `python -m bitsandbytes` then `python -m xformers.info`\n"
-                "We tried running `ldconfig /usr/lib64-nvidia` ourselves, but it didn't work.\n"
-                "You need to run in your terminal `sudo ldconfig /usr/lib64-nvidia` yourself, then import Unsloth.\n"
-                "Also try `sudo ldconfig /usr/local/cuda-xx.x` - find the latest cuda version.\n"
-                "Unsloth will still run for now, but maybe it might crash - let's hope it works!"
-            )
-    del libcuda_dirs
-elif DEVICE_TYPE == "hip":
-    # NO-OP for rocm device
-    pass
-elif DEVICE_TYPE == "xpu":
-    import bitsandbytes as bnb
-
-    # TODO: check triton for intel installed properly.
-    pass
-
-from .models import *
-from .models import __version__
-from .save import *
-from .chat_templates import *
-from .tokenizer_utils import *
-from .trainer import *
-from unsloth_zoo.rl_environments import (
-    check_python_modules,
-    create_locked_down_function,
-    execute_with_time_limit,
-    Benchmarker,
-    is_port_open,
-    launch_openenv,
-)
->>>>>>> d1e312dc
+    from unsloth_zoo.rl_environments import (
+        check_python_modules,
+        create_locked_down_function,
+        execute_with_time_limit,
+        Benchmarker,
+        is_port_open,
+        launch_openenv,
+    )
 
     # Patch TRL trainers for backwards compatibility
     _patch_trl_trainer()
