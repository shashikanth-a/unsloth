# Copyright 2023-present Daniel Han-Chen & the Unsloth team. All rights reserved.
#
# Licensed under the Apache License, Version 2.0 (the "License");
# you may not use this file except in compliance with the License.
# You may obtain a copy of the License at
#
#     http://www.apache.org/licenses/LICENSE-2.0
#
# Unless required by applicable law or agreed to in writing, software
# distributed under the License is distributed on an "AS IS" BASIS,
# WITHOUT WARRANTIES OR CONDITIONS OF ANY KIND, either express or implied.
# See the License for the specific language governing permissions and
# limitations under the License.

__all__ = [
    "INT_TO_FLOAT_MAPPER",
    "FLOAT_TO_INT_MAPPER",
]

from unsloth.devices import has_mps


if not has_mps:
    __INT_TO_FLOAT_MAPPER = \
    {
        "unsloth/mistral-7b-bnb-4bit" : (
            "unsloth/mistral-7b",
            "mistralai/Mistral-7B-v0.1",
        ),
        "unsloth/llama-2-7b-bnb-4bit" : (
            "unsloth/llama-2-7b",
            "meta-llama/Llama-2-7b-hf",
        ),
        "unsloth/llama-2-13b-bnb-4bit" : (
            "unsloth/llama-2-13b",
            "meta-llama/Llama-2-13b-hf",
        ),
        "unsloth/codellama-34b-bnb-4bit" : (
            "codellama/CodeLlama-34b-hf",
        ),
        "unsloth/zephyr-sft-bnb-4bit" : (
            "unsloth/zephyr-sft",
            "HuggingFaceH4/mistral-7b-sft-beta",
        ),
        "unsloth/tinyllama-bnb-4bit" : (
            "unsloth/tinyllama",
            "TinyLlama/TinyLlama-1.1B-intermediate-step-1431k-3T",
        ),
        "unsloth/tinyllama-chat-bnb-4bit" : (
            "unsloth/tinyllama-chat",
            "TinyLlama/TinyLlama-1.1B-Chat-v1.0",
        ),
        "unsloth/mistral-7b-instruct-v0.1-bnb-4bit" : (
            "unsloth/mistral-7b-instruct-v0.1",
            "mistralai/Mistral-7B-Instruct-v0.1",
        ),
        "unsloth/mistral-7b-instruct-v0.2-bnb-4bit" : (
            "unsloth/mistral-7b-instruct-v0.2",
            "mistralai/Mistral-7B-Instruct-v0.2",
        ),
        "unsloth/llama-2-7b-chat-bnb-4bit" : (
            "unsloth/llama-2-7b-chat",
            "meta-llama/Llama-2-7b-chat-hf",
        ),
        "unsloth/llama-2-7b-chat-bnb-4bit" : (
            "unsloth/llama-2-7b-chat",
            "meta-llama/Llama-2-7b-chat-hf",
        ),
        "unsloth/codellama-7b-bnb-4bit" : (
            "unsloth/codellama-7b",
            "codellama/CodeLlama-7b-hf",
        ),
        "unsloth/codellama-13b-bnb-4bit" : (
            "codellama/CodeLlama-13b-hf",
        ),
        "unsloth/yi-6b-bnb-4bit" : (
            "unsloth/yi-6b",
            "01-ai/Yi-6B",
        ),
        "unsloth/solar-10.7b-bnb-4bit" : (
            "upstage/SOLAR-10.7B-v1.0",
        ),
        "unsloth/gemma-7b-bnb-4bit" : (
            "unsloth/gemma-7b",
            "google/gemma-7b",
        ),
        "unsloth/gemma-2b-bnb-4bit" : (
            "unsloth/gemma-2b",
            "google/gemma-2b",
        ),
        "unsloth/gemma-7b-it-bnb-4bit" : (
            "unsloth/gemma-7b-it",
            "google/gemma-7b-it",
        ),
        "unsloth/gemma-2b-bnb-4bit" : (
            "unsloth/gemma-2b-it",
            "google/gemma-2b-it",
        ),
        "unsloth/mistral-7b-v0.2-bnb-4bit" : (
            "unsloth/mistral-7b-v0.2",
            "alpindale/Mistral-7B-v0.2-hf",
        ),
        "unsloth/gemma-1.1-2b-it-bnb-4bit" : (
            "unsloth/gemma-1.1-2b-it",
            "google/gemma-1.1-2b-it",
        ),
        "unsloth/gemma-1.1-7b-it-bnb-4bit" : (
            "unsloth/gemma-1.1-7b-it",
            "google/gemma-1.1-7b-it",
        ),
        "unsloth/Starling-LM-7B-beta-bnb-4bit" : (
            "unsloth/Starling-LM-7B-beta",
            "Nexusflow/Starling-LM-7B-beta",
        ),
        "unsloth/Hermes-2-Pro-Mistral-7B-bnb-4bit" : (
            "unsloth/Hermes-2-Pro-Mistral-7B",
            "NousResearch/Hermes-2-Pro-Mistral-7B",
        ),
        "unsloth/OpenHermes-2.5-Mistral-7B-bnb-4bit" : (
            "unsloth/OpenHermes-2.5-Mistral-7B",
            "teknium/OpenHermes-2.5-Mistral-7B",
        ),
        "unsloth/codegemma-2b-bnb-4bit" : (
            "unsloth/codegemma-2b",
            "google/codegemma-2b",
        ),
        "unsloth/codegemma-7b-bnb-4bit" : (
            "unsloth/codegemma-7b",
            "google/codegemma-7b",
        ),
        "unsloth/codegemma-7b-it-bnb-4bit" : (
            "unsloth/codegemma-7b-it",
            "google/codegemma-7b-it",
        ),
        "unsloth/llama-3-8b-bnb-4bit" : (
            "unsloth/llama-3-8b",
            "meta-llama/Meta-Llama-3-8B",
        ),
        "unsloth/llama-3-8b-Instruct-bnb-4bit" : (
            "unsloth/llama-3-8b-Instruct",
            "meta-llama/Meta-Llama-3-8B-Instruct",
        ),
        "unsloth/llama-3-70b-bnb-4bit" : (
            "meta-llama/Meta-Llama-3-70B",
        ),
        "unsloth/llama-3-70b-Instruct-bnb-4bit" : (
            "meta-llama/Meta-Llama-3-70B-Instruct",
        ),
        "unsloth/Phi-3-mini-4k-instruct-bnb-4bit" : (
            "unsloth/Phi-3-mini-4k-instruct",
            "microsoft/Phi-3-mini-4k-instruct",
        ),
        "unsloth/mistral-7b-v0.3-bnb-4bit" : (
            "unsloth/mistral-7b-v0.3",
            "mistralai/Mistral-7B-v0.3",
        ),
        "unsloth/mistral-7b-instruct-v0.3-bnb-4bit" : (
            "unsloth/mistral-7b-instruct-v0.3",
            "mistralai/Mistral-7B-Instruct-v0.3",
        ),
        "unsloth/Phi-3-medium-4k-instruct-bnb-4bit" : (
            "unsloth/Phi-3-medium-4k-instruct",
            "microsoft/Phi-3-medium-4k-instruct",
        ),
        "unsloth/Qwen2-0.5B-bnb-4bit" : (
            "unsloth/Qwen2-0.5B",
            "Qwen/Qwen2-0.5B",
        ),
        "unsloth/Qwen2-0.5B-Instruct-bnb-4bit" : (
            "unsloth/Qwen2-0.5B-Instruct",
            "Qwen/Qwen2-0.5B-Instruct",
        ),
        "unsloth/Qwen2-1.5B-bnb-4bit" : (
            "unsloth/Qwen2-1.5B",
            "Qwen/Qwen2-1.5B",
        ),
        "unsloth/Qwen2-1.5B-Instruct-bnb-4bit" : (
            "unsloth/Qwen2-1.5B-Instruct",
            "Qwen/Qwen2-1.5B-Instruct",
        ),
        "unsloth/Qwen2-7B-bnb-4bit" : (
            "unsloth/Qwen2-7B",
            "Qwen/Qwen2-7B",
        ),
        "unsloth/Qwen2-7B-Instruct-bnb-4bit" : (
            "unsloth/Qwen2-7B-Instruct",
            "Qwen/Qwen2-7B-Instruct",
        ),
        "unsloth/Qwen2-70B-bnb-4bit" : (
            "Qwen/Qwen2-70B",
        ),
        "unsloth/Qwen2-70B-Instruct-bnb-4bit" : (
            "Qwen/Qwen2-70B-Instruct",
        ),
        "mistralai/Codestral-22B-v0.1" : (
            "mistral-community/Codestral-22B-v0.1",
        ),
        "unsloth/gemma-2-9b-bnb-4bit" : (
            "unsloth/gemma-2-9b",
            "google/gemma-2-9b",
        ),
        "unsloth/gemma-2-27b-bnb-4bit" : (
            "unsloth/gemma-2-27b",
            "google/gemma-2-27b",
        ),
        "unsloth/gemma-2-9b-it-bnb-4bit" : (
            "unsloth/gemma-2-9b-it",
            "google/gemma-2-9b-it",
        ),
        "unsloth/gemma-2-27b-it-bnb-4bit" : (
            "unsloth/gemma-2-27b-it",
            "google/gemma-2-27b-it",
        ),
        "unsloth/Phi-3-mini-4k-instruct-v0-bnb-4bit" : ( # Old Phi pre July
            "unsloth/Phi-3-mini-4k-instruct-v0",
        ),
        "unsloth/Mistral-Nemo-Instruct-2407-bnb-4bit" : ( # New 12b Mistral models
            "unsloth/Mistral-Nemo-Instruct-2407",
            "mistralai/Mistral-Nemo-Instruct-2407",
        ),
        "unsloth/Mistral-Nemo-Base-2407-bnb-4bit" : ( # New 12b Mistral models
            "unsloth/Mistral-Nemo-Base-2407",
            "mistralai/Mistral-Nemo-Base-2407",
        ),
        "unsloth/Meta-Llama-3.1-8B-unsloth-bnb-4bit" : (
            "unsloth/Meta-Llama-3.1-8B",
            "meta-llama/Meta-Llama-3.1-8B",
            "unsloth/Meta-Llama-3.1-8B-bnb-4bit",
        ),
        "unsloth/Meta-Llama-3.1-8B-Instruct-unsloth-bnb-4bit" : (
            "unsloth/Meta-Llama-3.1-8B-Instruct",
            "meta-llama/Meta-Llama-3.1-8B-Instruct",
            "unsloth/Meta-Llama-3.1-8B-Instruct-bnb-4bit",
        ),
        "unsloth/Llama-3.1-8B-unsloth-bnb-4bit" : (
            "unsloth/Llama-3.1-8B",
            "meta-llama/Llama-3.1-8B",
            "unsloth/Llama-3.1-8B-bnb-4bit",
        ),
        "unsloth/Llama-3.1-8B-Instruct-unsloth-bnb-4bit" : (
            "unsloth/Llama-3.1-8B-Instruct",
            "meta-llama/Llama-3.1-8B-Instruct",
            "unsloth/Llama-3.1-8B-Instruct-bnb-4bit",
        ),
        "unsloth/Meta-Llama-3.1-70B-bnb-4bit" : (
            "unsloth/Meta-Llama-3.1-70B",
            "meta-llama/Meta-Llama-3.1-70B",
        ),
        "unsloth/Meta-Llama-3.1-405B-bnb-4bit" : (
            "meta-llama/Meta-Llama-3.1-405B",
        ),
        "unsloth/Meta-Llama-3.1-405B-Instruct-bnb-4bit" : (
            "meta-llama/Meta-Llama-3.1-405B-Instruct",
        ),
        "unsloth/Meta-Llama-3.1-70B-Instruct-bnb-4bit" : (
            "unsloth/Meta-Llama-3.1-70B-Instruct",
            "meta-llama/Meta-Llama-3.1-70B-Instruct",
        ),
        "unsloth/Mistral-Large-Instruct-2407-bnb-4bit" : (
            "mistralai/Mistral-Large-Instruct-2407",
        ),
        "unsloth/gemma-2-2b-bnb-4bit" : (
            "unsloth/gemma-2-2b",
            "google/gemma-2-2b",
        ),
        "unsloth/gemma-2-2b-it-bnb-4bit" : (
            "unsloth/gemma-2-2b-it",
            "google/gemma-2-2b-it",
        ),
        "unsloth/Phi-3.5-mini-instruct-bnb-4bit" : (
            "unsloth/Phi-3.5-mini-instruct",
            "microsoft/Phi-3.5-mini-instruct",
        ),
        "unsloth/c4ai-command-r-08-2024-bnb-4bit" : (
            "CohereForAI/c4ai-command-r-08-2024",
        ),
        "unsloth/c4ai-command-r-plus-08-2024-bnb-4bit" : (
            "CohereForAI/c4ai-command-r-plus-08-2024",
        ),
        "unsloth/Llama-3.1-Storm-8B-bnb-4bit" : (
            "unsloth/Llama-3.1-Storm-8B",
            "akjindal53244/Llama-3.1-Storm-8B",
        ),
        "unsloth/Hermes-3-Llama-3.1-8B-bnb-4bit" : (
            "unsloth/Hermes-3-Llama-3.1-8B",
            "NousResearch/Hermes-3-Llama-3.1-8B",
        ),
        "unsloth/Hermes-3-Llama-3.1-70B-bnb-4bit" : (
            "unsloth/Hermes-3-Llama-3.1-70B",
            "NousResearch/Hermes-3-Llama-3.1-70B",
        ),
        "unsloth/Hermes-3-Llama-3.1-405B-bnb-4bit" : (
            "NousResearch/Hermes-3-Llama-3.1-405B",
        ),
        "unsloth/SmolLM-135M-bnb-4bit" : (
            "unsloth/SmolLM-135M",
            "HuggingFaceTB/SmolLM-135M",
        ),
        "unsloth/SmolLM-360M-bnb-4bit" : (
            "unsloth/SmolLM-360M",
            "HuggingFaceTB/SmolLM-360M",
        ),
        "unsloth/SmolLM-1.7B-bnb-4bit" : (
            "unsloth/SmolLM-1.7B",
            "HuggingFaceTB/SmolLM-1.7B",
        ),
        "unsloth/SmolLM-135M-Instruct-bnb-4bit" : (
            "unsloth/SmolLM-135M-Instruct",
            "HuggingFaceTB/SmolLM-135M-Instruct",
        ),
        "unsloth/SmolLM-360M-Instruct-bnb-4bit" : (
            "unsloth/SmolLM-360M-Instruct",
            "HuggingFaceTB/SmolLM-360M-Instruct",
        ),
        "unsloth/SmolLM-1.7B-Instruct-bnb-4bit" : (
            "unsloth/SmolLM-1.7B-Instruct",
            "HuggingFaceTB/SmolLM-1.7B-Instruct",
        ),
        "unsloth/Mistral-Small-Instruct-2409-bnb-4bit" : (
            "unsloth/Mistral-Small-Instruct-2409",
            "mistralai/Mistral-Small-Instruct-2409",
        ),
        "unsloth/Qwen2.5-0.5B-Instruct-unsloth-bnb-4bit" : (
            "unsloth/Qwen2.5-0.5B-Instruct",
            "Qwen/Qwen2.5-0.5B-Instruct",
            "unsloth/Qwen2.5-0.5B-Instruct-bnb-4bit",
        ),
        "unsloth/Qwen2.5-1.5B-Instruct-unsloth-bnb-4bit" : (
            "unsloth/Qwen2.5-1.5B-Instruct",
            "Qwen/Qwen2.5-1.5B-Instruct",
            "unsloth/Qwen2.5-1.5B-Instruct-bnb-4bit",
        ),
        "unsloth/Qwen2.5-3B-Instruct-unsloth-bnb-4bit" : (
            "unsloth/Qwen2.5-3B-Instruct",
            "Qwen/Qwen2.5-3B-Instruct",
            "unsloth/Qwen2.5-3B-Instruct-bnb-4bit",
        ),
        "unsloth/Qwen2.5-7B-Instruct-unsloth-bnb-4bit" : (
            "unsloth/Qwen2.5-7B-Instruct",
            "Qwen/Qwen2.5-7B-Instruct",
            "unsloth/Qwen2.5-7B-Instruct-bnb-4bit",
        ),
        "unsloth/Qwen2.5-14B-Instruct-unsloth-bnb-4bit" : (
            "unsloth/Qwen2.5-14B-Instruct",
            "Qwen/Qwen2.5-14B-Instruct",
            "unsloth/Qwen2.5-14B-Instruct-bnb-4bit",
        ),
        "unsloth/Qwen2.5-32B-Instruct-bnb-4bit" : (
            "unsloth/Qwen2.5-32B-Instruct",
            "Qwen/Qwen2.5-32B-Instruct",
        ),
        "unsloth/Qwen2.5-72B-Instruct-bnb-4bit" : (
            "unsloth/Qwen2.5-72B-Instruct",
            "Qwen/Qwen2.5-72B-Instruct",
        ),
        "unsloth/Qwen2.5-0.5B-unsloth-bnb-4bit" : (
            "unsloth/Qwen2.5-0.5B",
            "Qwen/Qwen2.5-0.5B",
            "unsloth/Qwen2.5-0.5B-bnb-4bit",
        ),
        "unsloth/Qwen2.5-1.5B-unsloth-bnb-4bit" : (
            "unsloth/Qwen2.5-1.5B",
            "Qwen/Qwen2.5-1.5B",
            "unsloth/Qwen2.5-1.5B-bnb-4bit",
        ),
        "unsloth/Qwen2.5-3B-unsloth-bnb-4bit" : (
            "unsloth/Qwen2.5-3B",
            "Qwen/Qwen2.5-3B",
            "unsloth/Qwen2.5-3B-bnb-4bit",
        ),
        "unsloth/Qwen2.5-7B-unsloth-bnb-4bit" : (
            "unsloth/Qwen2.5-7B",
            "Qwen/Qwen2.5-7B",
            "unsloth/Qwen2.5-7B-bnb-4bit",
        ),
        "unsloth/Qwen2.5-14B-unsloth-bnb-4bit" : (
            "unsloth/Qwen2.5-14B",
            "Qwen/Qwen2.5-14B",
            "unsloth/Qwen2.5-14B-bnb-4bit",
        ),
        "unsloth/Qwen2.5-32B-bnb-4bit" : (
            "unsloth/Qwen2.5-32B",
            "Qwen/Qwen2.5-32B",
        ),
        "unsloth/Qwen2.5-72B-bnb-4bit" : (
            "unsloth/Qwen2.5-72B",
            "Qwen/Qwen2.5-72B",
        ),
        "unsloth/Qwen2.5-Math-1.5B-bnb-4bit" : (
            "unsloth/Qwen2.5-Math-1.5B",
            "Qwen/Qwen2.5-Math-1.5B",
        ),
        "unsloth/Qwen2.5-Math-7B-bnb-4bit" : (
            "unsloth/Qwen2.5-Math-7B",
            "Qwen/Qwen2.5-Math-7B",
        ),
        "unsloth/Qwen2.5-Math-72B-bnb-4bit" : (
            "unsloth/Qwen2.5-Math-72B",
            "Qwen/Qwen2.5-Math-72B",
        ),
        "unsloth/Qwen2.5-Math-1.5B-Instruct-bnb-4bit" : (
            "unsloth/Qwen2.5-Math-1.5B-Instruct",
            "Qwen/Qwen2.5-Math-1.5B-Instruct",
        ),
        "unsloth/Qwen2.5-Math-7B-Instruct-bnb-4bit" : (
            "unsloth/Qwen2.5-Math-7B-Instruct",
            "Qwen/Qwen2.5-Math-7B-Instruct",
        ),
        "unsloth/Qwen2.5-Math-72B-Instruct-bnb-4bit" : (
            "unsloth/Qwen2.5-Math-72B-Instruct",
            "Qwen/Qwen2.5-Math-72B-Instruct",
        ),
        "unsloth/Qwen2.5-Coder-0.5B-bnb-4bit" : (
            "unsloth/Qwen2.5-Coder-0.5B",
            "Qwen/Qwen2.5-Coder-0.5B",
        ),
        "unsloth/Qwen2.5-Coder-1.5B-bnb-4bit" : (
            "unsloth/Qwen2.5-Coder-1.5B",
            "Qwen/Qwen2.5-Coder-1.5B",
        ),
        "unsloth/Qwen2.5-Coder-3B-bnb-4bit" : (
            "unsloth/Qwen2.5-Coder-3B",
            "Qwen/Qwen2.5-Coder-3B",
        ),
        "unsloth/Qwen2.5-Coder-7B-bnb-4bit" : (
            "unsloth/Qwen2.5-Coder-7B",
            "Qwen/Qwen2.5-Coder-7B",
        ),
        "unsloth/Qwen2.5-Coder-14B-bnb-4bit" : (
            "unsloth/Qwen2.5-Coder-14B",
            "Qwen/Qwen2.5-Coder-14B",
        ),
        "unsloth/Qwen2.5-Coder-32B-bnb-4bit" : (
            "unsloth/Qwen2.5-Coder-32B",
            "Qwen/Qwen2.5-Coder-32B",
        ),
        "unsloth/Qwen2.5-Coder-0.5B-Instruct-bnb-4bit" : (
            "unsloth/Qwen2.5-Coder-0.5B-Instruct",
            "Qwen/Qwen2.5-Coder-0.5B-Instruct",
        ),
        "unsloth/Qwen2.5-Coder-1.5B-Instruct-bnb-4bit" : (
            "unsloth/Qwen2.5-Coder-1.5B-Instruct",
            "Qwen/Qwen2.5-Coder-1.5B-Instruct",
        ),
        "unsloth/Qwen2.5-Coder-3B-Instruct-bnb-4bit" : (
            "unsloth/Qwen2.5-Coder-3B-Instruct",
            "Qwen/Qwen2.5-Coder-3B-Instruct",
        ),
        "unsloth/Qwen2.5-Coder-7B-Instruct-bnb-4bit" : (
            "unsloth/Qwen2.5-Coder-7B-Instruct",
            "Qwen/Qwen2.5-Coder-7B-Instruct",
        ),
        "unsloth/Qwen2.5-Coder-14B-Instruct-bnb-4bit" : (
            "unsloth/Qwen2.5-Coder-14B-Instruct",
            "Qwen/Qwen2.5-Coder-14B-Instruct",
        ),
        "unsloth/Qwen2.5-Coder-32B-Instruct-bnb-4bit" : (
            "unsloth/Qwen2.5-Coder-32B-Instruct",
            "Qwen/Qwen2.5-Coder-32B-Instruct",
        ),
        "unsloth/Llama-3.2-1B-unsloth-bnb-4bit" : (
            "unsloth/Llama-3.2-1B",
            "meta-llama/Llama-3.2-1B",
            "unsloth/Llama-3.2-1B-bnb-4bit",
        ),
        "unsloth/Llama-3.2-3B-unsloth-bnb-4bit" : (
            "unsloth/Llama-3.2-3B",
            "meta-llama/Llama-3.2-3B",
            "unsloth/Llama-3.2-3B-bnb-4bit",
        ),
        "unsloth/Llama-3.2-1B-Instruct-unsloth-bnb-4bit" : (
            "unsloth/Llama-3.2-1B-Instruct",
            "meta-llama/Llama-3.2-1B-Instruct",
            "unsloth/Llama-3.2-1B-Instruct-bnb-4bit",
        ),
        "unsloth/Llama-3.2-3B-Instruct-unsloth-bnb-4bit" : (
            "unsloth/Llama-3.2-3B-Instruct",
            "meta-llama/Llama-3.2-3B-Instruct",
            "unsloth/Llama-3.2-3B-Instruct-bnb-4bit",
        ),
        "unsloth/Llama-3.1-Nemotron-70B-Instruct-bnb-4bit" : (
            "unsloth/Llama-3.1-Nemotron-70B-Instruct",
            "nvidia/Llama-3.1-Nemotron-70B-Instruct-HF",
        ),
        "unsloth/Qwen2-VL-2B-Instruct-unsloth-bnb-4bit" : (
            "unsloth/Qwen2-VL-2B-Instruct",
            "Qwen/Qwen2-VL-2B-Instruct",
            "unsloth/Qwen2-VL-2B-Instruct-bnb-4bit",
        ),
        "unsloth/Qwen2-VL-7B-Instruct-unsloth-bnb-4bit" : (
            "unsloth/Qwen2-VL-7B-Instruct",
            "Qwen/Qwen2-VL-7B-Instruct",
            "unsloth/Qwen2-VL-7B-Instruct-bnb-4bit",
        ),
        "unsloth/Qwen2-VL-72B-Instruct-bnb-4bit" : (
            "unsloth/Qwen2-VL-72B-Instruct",
            "Qwen/Qwen2-VL-72B-Instruct",
        ),
        "unsloth/Qwen2-VL-2B-bnb-4bit" : (
            "unsloth/Qwen2-VL-2B",
            "Qwen/Qwen2-VL-2B",
        ),
        "unsloth/Qwen2-VL-7B-bnb-4bit" : (
            "unsloth/Qwen2-VL-7B",
            "Qwen/Qwen2-VL-7B",
        ),
        "unsloth/Qwen2-VL-72B-bnb-4bit" : (
            "unsloth/Qwen2-VL-72B",
            "Qwen/Qwen2-VL-72B",
        ),
        "unsloth/Llama-3.2-11B-Vision-Instruct-unsloth-bnb-4bit" : (
            "unsloth/Llama-3.2-11B-Vision-Instruct",
            "meta-llama/Llama-3.2-11B-Vision-Instruct",
            "unsloth/Llama-3.2-11B-Vision-Instruct-bnb-4bit",
        ),
        "unsloth/Llama-3.2-90B-Vision-Instruct-bnb-4bit" : (
            "unsloth/Llama-3.2-90B-Vision-Instruct",
            "meta-llama/Llama-3.2-90B-Vision-Instruct",
        ),
        "unsloth/Llama-3.2-11B-Vision-unsloth-bnb-4bit" : (
            "unsloth/Llama-3.2-11B-Vision",
            "meta-llama/Llama-3.2-11B-Vision",
            "unsloth/Llama-3.2-11B-Vision-bnb-4bit",
        ),
        "unsloth/Llama-3.2-90B-Vision-bnb-4bit" : (
            "unsloth/Llama-3.2-90B-Vision",
            "meta-llama/Llama-3.2-90B-Vision",
        ),
        "unsloth/Pixtral-12B-2409-unsloth-bnb-4bit" : (
            "unsloth/Pixtral-12B-2409",
            "mistralai/Pixtral-12B-2409",
            "unsloth/Pixtral-12B-2409-bnb-4bit",
        ),
        "unsloth/Pixtral-12B-2409-Base-bnb-4bit" : (
            "unsloth/Pixtral-12B-Base-2409",
            "mistralai/Pixtral-12B-Base-2409",
        ),
        "unsloth/llava-1.5-7b-hf-bnb-4bit" : (
            "unsloth/llava-1.5-7b-hf",
            "llava-hf/llava-1.5-7b-hf",
        ),
        "unsloth/llava-v1.6-mistral-7b-hf-bnb-4bit" : (
            "unsloth/llava-v1.6-mistral-7b-hf",
            "llava-hf/llava-v1.6-mistral-7b-hf",
        ),
        "unsloth/Llama-3.1-Tulu-3-8B-bnb-4bit" : (
            "unsloth/Llama-3.1-Tulu-3-8B",
            "allenai/Llama-3.1-Tulu-3-8B",
        ),
        "unsloth/Llama-3.1-Tulu-3-70B-bnb-4bit" : (
            "unsloth/Llama-3.1-Tulu-3-70B",
            "allenai/Llama-3.1-Tulu-3-70B",
        ),
        "unsloth/QwQ-32B-Preview-bnb-4bit" : (
            "unsloth/QwQ-32B-Preview",
            "Qwen/QwQ-32B-Preview",
        ),
        "unsloth/Llama-3.3-70B-Instruct-bnb-4bit" : (
            "unsloth/Llama-3.3-70B-Instruct",
            "meta-llama/Llama-3.3-70B-Instruct",
        ),
        "unsloth/phi-4-unsloth-bnb-4bit" : (
            "unsloth/phi-4",
            "microsoft/phi-4",
            "unsloth/phi-4-bnb-4bit",
        ),
        "unsloth/DeepSeek-R1-Distill-Qwen-32B-bnb-4bit" : (
            "unsloth/DeepSeek-R1-Distill-Qwen-32B",
            "deepseek-ai/DeepSeek-R1-Distill-Qwen-32B",
        ),
        "unsloth/DeepSeek-R1-Distill-Qwen-14B-unsloth-bnb-4bit" : (
            "unsloth/DeepSeek-R1-Distill-Qwen-14B",
            "deepseek-ai/DeepSeek-R1-Distill-Qwen-14B",
            "unsloth/DeepSeek-R1-Distill-Qwen-14B-bnb-4bit",
        ),
        "unsloth/DeepSeek-R1-Distill-Qwen-7B-unsloth-bnb-4bit" : (
            "unsloth/DeepSeek-R1-Distill-Qwen-7B",
            "deepseek-ai/DeepSeek-R1-Distill-Qwen-7B",
            "unsloth/DeepSeek-R1-Distill-Qwen-7B-bnb-4bit",
        ),
        "unsloth/DeepSeek-R1-Distill-Qwen-1.5B-unsloth-bnb-4bit" : (
            "unsloth/DeepSeek-R1-Distill-Qwen-1.5B",
            "deepseek-ai/DeepSeek-R1-Distill-Qwen-1.5B",
            "unsloth/DeepSeek-R1-Distill-Qwen-1.5B-bnb-4bit",
        ),
        "unsloth/DeepSeek-R1-Distill-Llama-8B-unsloth-bnb-4bit" : (
            "unsloth/DeepSeek-R1-Distill-Llama-8B",
            "deepseek-ai/DeepSeek-R1-Distill-Llama-8B",
            "unsloth/DeepSeek-R1-Distill-Llama-8B-bnb-4bit",
        ),
        "unsloth/DeepSeek-R1-Distill-Llama-70B-bnb-4bit" : (
            "unsloth/DeepSeek-R1-Distill-Llama-70B",
            "deepseek-ai/DeepSeek-R1-Distill-Llama-70B",
        ),
        "unsloth/Mistral-Small-24B-Base-2501-unsloth-bnb-4bit" : (
            "unsloth/Mistral-Small-24B-Base-2501",
            "mistralai/Mistral-Small-24B-Base-2501",
            "unsloth/Mistral-Small-24B-Base-2501-bnb-4bit",
        ),
        "unsloth/Mistral-Small-24B-Instruct-2501-unsloth-bnb-4bit" : (
            "unsloth/Mistral-Small-24B-Instruct-2501",
            "mistralai/Mistral-Small-24B-Instruct-2501",
            "unsloth/Mistral-Small-24B-Instruct-2501-bnb-4bit",
        ),
        "unsloth/Qwen2.5-VL-3B-Instruct-unsloth-bnb-4bit" : (
            "unsloth/Qwen2.5-VL-3B-Instruct",
            "Qwen/Qwen2.5-VL-3B-Instruct",
            "unsloth/Qwen2.5-VL-3B-Instruct-bnb-4bit",
        ),
        "unsloth/Qwen2.5-VL-7B-Instruct-unsloth-bnb-4bit" : (
            "unsloth/Qwen2.5-VL-7B-Instruct",
            "Qwen/Qwen2.5-VL-7B-Instruct",
            "unsloth/Qwen2.5-VL-7B-Instruct-bnb-4bit",
        ),
        "unsloth/Qwen2.5-VL-72B-Instruct-unsloth-bnb-4bit" : (
            "unsloth/Qwen2.5-VL-72B-Instruct",
            "Qwen/Qwen2.5-VL-72B-Instruct",
            "unsloth/Qwen2.5-VL-72B-Instruct-bnb-4bit",
        ),
        "unsloth/DeepScaleR-1.5B-Preview-unsloth-bnb-4bit" : (
            "unsloth/DeepHermes-3-Llama-3-8B-Preview",
            "agentica-org/DeepScaleR-1.5B-Preview",
            "unsloth/DeepScaleR-1.5B-Preview-bnb-4bit",
        ),
        "unsloth/OpenThinker-7B-unsloth-bnb-4bit" : (
            "unsloth/OpenThinker-7B",
            "open-thoughts/OpenThinker-7B",
            "unsloth/OpenThinker-7B-bnb-4bit",
        ),
        "unsloth/granite-3.2-2b-instruct-unsloth-bnb-4bit" : (
            "unsloth/granite-3.2-2b-instruct",
            "ibm-granite/granite-3.2-2b-instruct",
            "unsloth/granite-3.2-2b-instruct-bnb-4bit",
        ),
        "unsloth/granite-3.2-8b-instruct-unsloth-bnb-4bit" : (
            "unsloth/granite-3.2-8b-instruct",
            "ibm-granite/granite-3.2-8b-instruct",
            "unsloth/granite-3.2-8b-instruct-bnb-4bit",
        ),
        "unsloth/QwQ-32B-unsloth-bnb-4bit" : (
            "unsloth/QwQ-32B",
            "Qwen/QwQ-32B",
            "unsloth/QwQ-32B-bnb-4bit",
        ),
        "unsloth/gemma-3-1b-it-unsloth-bnb-4bit" : (
            "unsloth/gemma-3-1b-it",
            "google/gemma-3-1b-it",
            "unsloth/gemma-3-1b-it-bnb-4bit",
        ),
        "unsloth/gemma-3-4b-it-unsloth-bnb-4bit" : (
            "unsloth/gemma-3-4b-it",
            "google/gemma-3-4b-it",
            "unsloth/gemma-3-4b-it-bnb-4bit",
        ),
        "unsloth/gemma-3-12b-it-unsloth-bnb-4bit" : (
            "unsloth/gemma-3-12b-it",
            "google/gemma-3-12b-it",
            "unsloth/gemma-3-12b-it-bnb-4bit",
        ),
        "unsloth/gemma-3-27b-it-unsloth-bnb-4bit" : (
            "unsloth/gemma-3-27b-it",
            "google/gemma-3-27b-it",
            "unsloth/gemma-3-27b-it-bnb-4bit",
        ),
        "unsloth/gemma-3-1b-pt-unsloth-bnb-4bit" : (
            "unsloth/gemma-3-1b-pt",
            "google/gemma-3-1b-pt",
            "unsloth/gemma-3-1b-pt-bnb-4bit",
        ),
        "unsloth/gemma-3-4b-pt-unsloth-bnb-4bit" : (
            "unsloth/gemma-3-4b-pt",
            "google/gemma-3-4b-pt",
            "unsloth/gemma-3-4b-pt-bnb-4bit",
        ),
        "unsloth/gemma-3-12b-pt-unsloth-bnb-4bit" : (
            "unsloth/gemma-3-12b-pt",
            "google/gemma-3-12b-pt",
            "unsloth/gemma-3-12b-pt-bnb-4bit",
        ),
        "unsloth/gemma-3-27b-pt-unsloth-bnb-4bit" : (
            "unsloth/gemma-3-27b-pt",
            "google/gemma-3-27b-pt",
            "unsloth/gemma-3-27b-pt-bnb-4bit",
        ),
    }
else:
    __INT_TO_FLOAT_MAPPER = \
{
    "shashikanth-a/llama-2-7b-4bit" : (
        "unsloth/llama-2-7b",
        "meta-llama/Llama-2-7b-hf",
    ),
    "shashikanth-a/tinyllama-4bit" : (
        "unsloth/tinyllama",
        "TinyLlama/TinyLlama-1.1B-intermediate-step-1431k-3T",
    ),
    "shashikanth-a/tinyllama-chat-4bit" : (
        "unsloth/tinyllama-chat",
        "TinyLlama/TinyLlama-1.1B-Chat-v1.0",
    ),
    "shashikanth-a/llama-2-7b-chat-4bit" : (
        "unsloth/llama-2-7b-chat",
        "meta-llama/Llama-2-7b-chat-hf",
    ),
<<<<<<< HEAD
    "shashikanth-a/codellama-7b-4bit" : (
=======
    "unsloth/Mixtral-8x7B-v0.1-unsloth-bnb-4bit" : (
        "unsloth/Mixtral-8x7B-v0.1",
        "mistralai/Mixtral-8x7B-v0.1",
        "unsloth/Mixtral-8x7B-v0.1-bnb-4bit",
    ),
    "unsloth/Mixtral-8x7B-Instruct-v0.1-unsloth-bnb-4bit" : (
        "unsloth/Mixtral-8x7B-Instruct-v0.1",
        "mistralai/Mixtral-8x7B-Instruct-v0.1",
        "unsloth/Mixtral-8x7B-Instruct-v0.1-bnb-4bit",
    ),
    "unsloth/codellama-7b-bnb-4bit" : (
>>>>>>> 6f7c8c6d
        "unsloth/codellama-7b",
        "codellama/CodeLlama-7b-hf",
    ),
    "shashikanth-a/yi-6b-4bit" : (
        "unsloth/yi-6b",
        "01-ai/Yi-6B",
    ),
    "shashikanth-a/solar-10.7b-4bit" : (
        "upstage/SOLAR-10.7B-v1.0",
    ),
    "shashikanth-a/llama-3-8b-4bit" : (
        "unsloth/llama-3-8b",
        "meta-llama/Meta-Llama-3-8B",
    ),
    "shashikanth-a/llama-3-8b-Instruct-4bit" : (
        "unsloth/llama-3-8b-Instruct",
        "meta-llama/Meta-Llama-3-8B-Instruct",
    ),
    "shashikanth-a/Meta-Llama-3.1-8B-4bit" : (
        "unsloth/Meta-Llama-3.1-8B",
        "meta-llama/Meta-Llama-3.1-8B",
    ),
    "shashikanth-a/Meta-Llama-3.1-8B-Instruct-4bit" : (
        "unsloth/Meta-Llama-3.1-8B-Instruct",
        "meta-llama/Meta-Llama-3.1-8B-Instruct",
    ),
    "shashikanth-a/Llama-3.1-Storm-8B-4bit" : (
        "unsloth/Llama-3.1-Storm-8B",
        "akjindal53244/Llama-3.1-Storm-8B",
    ),
    "shashikanth-a/Hermes-3-Llama-3.1-8B-4bit" : (
        "unsloth/Hermes-3-Llama-3.1-8B",
        "NousResearch/Hermes-3-Llama-3.1-8B",
    ),
    "shashikanth-a/SmolLM-135M-4bit" : (
        "unsloth/SmolLM-135M",
        "HuggingFaceTB/SmolLM-135M",
    ),
    "shashikanth-a/SmolLM-360M-4bit" : (
        "unsloth/SmolLM-360M",
        "HuggingFaceTB/SmolLM-360M",
    ),
    "shashikanth-a/SmolLM-1.7B-4bit" : (
        "unsloth/SmolLM-1.7B",
        "HuggingFaceTB/SmolLM-1.7B",
    ),
    "shashikanth-a/SmolLM-135M-Instruct-4bit" : (
        "unsloth/SmolLM-135M-Instruct",
        "HuggingFaceTB/SmolLM-135M-Instruct",
    ),
    "shashikanth-a/SmolLM-360M-Instruct-4bit" : (
        "unsloth/SmolLM-360M-Instruct",
        "HuggingFaceTB/SmolLM-360M-Instruct",
    ),
    "shashikanth-a/SmolLM-1.7B-Instruct-4bit" : (
        "unsloth/SmolLM-1.7B-Instruct",
        "HuggingFaceTB/SmolLM-1.7B-Instruct",
    ),
    "shashikanth-a/Llama-3.2-1B-4bit" : (
        "unsloth/Llama-3.2-1B",
        "meta-llama/Llama-3.2-1B",
    ),
    "shashikanth-a/Llama-3.2-3B-4bit" : (
        "unsloth/Llama-3.2-3B",
        "meta-llama/Llama-3.2-3B",
    ),
    "shashikanth-a/Llama-3.2-1B-Instruct-4bit" : (
        "unsloth/Llama-3.2-1B-Instruct",
        "meta-llama/Llama-3.2-1B-Instruct",
    ),
    "shashikanth-a/Llama-3.2-3B-Instruct-4bit" : (
        "unsloth/Llama-3.2-3B-Instruct",
        "meta-llama/Llama-3.2-3B-Instruct",
    ),
    "unsloth/reka-flash-3-unsloth-bnb-4bit" : (
        "unsloth/reka-flash-3",
        "RekaAI/reka-flash-3",
        "unsloth/reka-flash-3-bnb-4bit",
    ),
    "unsloth/c4ai-command-a-03-2025-unsloth-bnb-4bit" : (
        "unsloth/c4ai-command-a-03-2025",
        "CohereForAI/c4ai-command-a-03-2025",
        "unsloth/c4ai-command-a-03-2025-bnb-4bit",
    ),
    "unsloth/aya-vision-32b-unsloth-bnb-4bit" : (
        "unsloth/aya-vision-32b",
        "CohereForAI/aya-vision-32b",
        "unsloth/aya-vision-32b-bnb-4bit",
    ),
    "unsloth/aya-vision-8b-unsloth-bnb-4bit" : (
        "unsloth/aya-vision-8b",
        "CohereForAI/aya-vision-8b",
        "unsloth/aya-vision-8b-bnb-4bit",
    ),
    "unsloth/granite-vision-3.2-2b-unsloth-bnb-4bit" : (
        "unsloth/granite-vision-3.2-2b",
        "ibm-granite/granite-vision-3.2-2b",
        "unsloth/granite-vision-3.2-2b-bnb-4bit",
    ),
    "unsloth/OLMo-2-0325-32B-Instruct-unsloth-bnb-4bit" : (
        "unsloth/OLMo-2-0325-32B-Instruct",
        "allenai/OLMo-2-0325-32B-Instruct",
        "unsloth/OLMo-2-0325-32B-Instruct-bnb-4bit",
    ),
}

INT_TO_FLOAT_MAPPER  = {}
FLOAT_TO_INT_MAPPER  = {}
MAP_TO_UNSLOTH_16bit = {}

for key, values in __INT_TO_FLOAT_MAPPER.items():
    INT_TO_FLOAT_MAPPER[key] = values[0]

    for value in values:
        FLOAT_TO_INT_MAPPER[value] = key
    pass

    # Map to Unsloth version for 16bit versions
    if len(values) == 2:
        if values[0].startswith("unsloth"):
            MAP_TO_UNSLOTH_16bit[values[1]] = values[0]
            MAP_TO_UNSLOTH_16bit[values[1].lower()] = values[0]
        pass
    elif len(values) == 3:
        # Dynamic Unsloth quantization
        if values[0].startswith("unsloth"):
            MAP_TO_UNSLOTH_16bit[values[1]] = values[0]
            MAP_TO_UNSLOTH_16bit[values[1].lower()] = values[0]
            MAP_TO_UNSLOTH_16bit[values[2]] = values[0]
            MAP_TO_UNSLOTH_16bit[values[2].lower()] = values[0]
        pass
    pass

    # Get lowercased
    lowered_key = key.lower()
    INT_TO_FLOAT_MAPPER[lowered_key] = values[0].lower()

    for value in values:
        FLOAT_TO_INT_MAPPER[value.lower()] = lowered_key
    pass
pass<|MERGE_RESOLUTION|>--- conflicted
+++ resolved
@@ -66,6 +66,16 @@
             "unsloth/llama-2-7b-chat",
             "meta-llama/Llama-2-7b-chat-hf",
         ),
+        "unsloth/Mixtral-8x7B-v0.1-unsloth-bnb-4bit" : (
+            "unsloth/Mixtral-8x7B-v0.1",
+            "mistralai/Mixtral-8x7B-v0.1",
+            "unsloth/Mixtral-8x7B-v0.1-bnb-4bit",
+        ),
+        "unsloth/Mixtral-8x7B-Instruct-v0.1-unsloth-bnb-4bit" : (
+            "unsloth/Mixtral-8x7B-Instruct-v0.1",
+            "mistralai/Mixtral-8x7B-Instruct-v0.1",
+            "unsloth/Mixtral-8x7B-Instruct-v0.1-bnb-4bit",
+        ),
         "unsloth/codellama-7b-bnb-4bit" : (
             "unsloth/codellama-7b",
             "codellama/CodeLlama-7b-hf",
@@ -681,6 +691,36 @@
             "unsloth/gemma-3-27b-pt",
             "google/gemma-3-27b-pt",
             "unsloth/gemma-3-27b-pt-bnb-4bit",
+        ),
+        "unsloth/reka-flash-3-unsloth-bnb-4bit" : (
+            "unsloth/reka-flash-3",
+            "RekaAI/reka-flash-3",
+            "unsloth/reka-flash-3-bnb-4bit",
+        ),
+        "unsloth/c4ai-command-a-03-2025-unsloth-bnb-4bit" : (
+            "unsloth/c4ai-command-a-03-2025",
+            "CohereForAI/c4ai-command-a-03-2025",
+            "unsloth/c4ai-command-a-03-2025-bnb-4bit",
+        ),
+        "unsloth/aya-vision-32b-unsloth-bnb-4bit" : (
+            "unsloth/aya-vision-32b",
+            "CohereForAI/aya-vision-32b",
+            "unsloth/aya-vision-32b-bnb-4bit",
+        ),
+        "unsloth/aya-vision-8b-unsloth-bnb-4bit" : (
+            "unsloth/aya-vision-8b",
+            "CohereForAI/aya-vision-8b",
+            "unsloth/aya-vision-8b-bnb-4bit",
+        ),
+        "unsloth/granite-vision-3.2-2b-unsloth-bnb-4bit" : (
+            "unsloth/granite-vision-3.2-2b",
+            "ibm-granite/granite-vision-3.2-2b",
+            "unsloth/granite-vision-3.2-2b-bnb-4bit",
+        ),
+        "unsloth/OLMo-2-0325-32B-Instruct-unsloth-bnb-4bit" : (
+            "unsloth/OLMo-2-0325-32B-Instruct",
+            "allenai/OLMo-2-0325-32B-Instruct",
+            "unsloth/OLMo-2-0325-32B-Instruct-bnb-4bit",
         ),
     }
 else:
@@ -702,21 +742,7 @@
         "unsloth/llama-2-7b-chat",
         "meta-llama/Llama-2-7b-chat-hf",
     ),
-<<<<<<< HEAD
     "shashikanth-a/codellama-7b-4bit" : (
-=======
-    "unsloth/Mixtral-8x7B-v0.1-unsloth-bnb-4bit" : (
-        "unsloth/Mixtral-8x7B-v0.1",
-        "mistralai/Mixtral-8x7B-v0.1",
-        "unsloth/Mixtral-8x7B-v0.1-bnb-4bit",
-    ),
-    "unsloth/Mixtral-8x7B-Instruct-v0.1-unsloth-bnb-4bit" : (
-        "unsloth/Mixtral-8x7B-Instruct-v0.1",
-        "mistralai/Mixtral-8x7B-Instruct-v0.1",
-        "unsloth/Mixtral-8x7B-Instruct-v0.1-bnb-4bit",
-    ),
-    "unsloth/codellama-7b-bnb-4bit" : (
->>>>>>> 6f7c8c6d
         "unsloth/codellama-7b",
         "codellama/CodeLlama-7b-hf",
     ),
@@ -790,36 +816,6 @@
     "shashikanth-a/Llama-3.2-3B-Instruct-4bit" : (
         "unsloth/Llama-3.2-3B-Instruct",
         "meta-llama/Llama-3.2-3B-Instruct",
-    ),
-    "unsloth/reka-flash-3-unsloth-bnb-4bit" : (
-        "unsloth/reka-flash-3",
-        "RekaAI/reka-flash-3",
-        "unsloth/reka-flash-3-bnb-4bit",
-    ),
-    "unsloth/c4ai-command-a-03-2025-unsloth-bnb-4bit" : (
-        "unsloth/c4ai-command-a-03-2025",
-        "CohereForAI/c4ai-command-a-03-2025",
-        "unsloth/c4ai-command-a-03-2025-bnb-4bit",
-    ),
-    "unsloth/aya-vision-32b-unsloth-bnb-4bit" : (
-        "unsloth/aya-vision-32b",
-        "CohereForAI/aya-vision-32b",
-        "unsloth/aya-vision-32b-bnb-4bit",
-    ),
-    "unsloth/aya-vision-8b-unsloth-bnb-4bit" : (
-        "unsloth/aya-vision-8b",
-        "CohereForAI/aya-vision-8b",
-        "unsloth/aya-vision-8b-bnb-4bit",
-    ),
-    "unsloth/granite-vision-3.2-2b-unsloth-bnb-4bit" : (
-        "unsloth/granite-vision-3.2-2b",
-        "ibm-granite/granite-vision-3.2-2b",
-        "unsloth/granite-vision-3.2-2b-bnb-4bit",
-    ),
-    "unsloth/OLMo-2-0325-32B-Instruct-unsloth-bnb-4bit" : (
-        "unsloth/OLMo-2-0325-32B-Instruct",
-        "allenai/OLMo-2-0325-32B-Instruct",
-        "unsloth/OLMo-2-0325-32B-Instruct-bnb-4bit",
     ),
 }
 
